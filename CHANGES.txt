1.1-beta1
 * add nodetool rebuild_index (CASSANDRA-3583)
 * add nodetool rangekeysample (CASSANDRA-2917)
 * Fix streaming too much data during move operations (CASSANDRA-3639)
 * Nodetool and CLI connect to localhost by default (CASSANDRA-3568)
 * Reduce memory used by primary index sample (CASSANDRA-3743)
 * (Hadoop) separate input/output configurations (CASSANDRA-3197, 3765)
 * avoid returning internal Cassandra classes over JMX (CASSANDRA-2805)
 * add row-level isolation via SnapTree (CASSANDRA-2893)
 * Optimize key count estimation when opening sstable on startup
   (CASSANDRA-2988)
 * multi-dc replication optimization supporting CL > ONE (CASSANDRA-3577)
 * add command to stop compactions (CASSANDRA-1740, 3566, 3582)
 * multithreaded streaming (CASSANDRA-3494)
 * removed in-tree redhat spec (CASSANDRA-3567)
 * "defragment" rows for name-based queries under STCS, again (CASSANDRA-2503)
 * Recycle commitlog segments for improved performance 
   (CASSANDRA-3411, 3543, 3557, 3615)
 * update size-tiered compaction to prioritize small tiers (CASSANDRA-2407)
 * add message expiration logic to OutboundTcpConnection (CASSANDRA-3005)
 * off-heap cache to use sun.misc.Unsafe instead of JNA (CASSANDRA-3271)
 * EACH_QUORUM is only supported for writes (CASSANDRA-3272)
 * replace compactionlock use in schema migration by checking CFS.isValid
   (CASSANDRA-3116)
 * recognize that "SELECT first ... *" isn't really "SELECT *" (CASSANDRA-3445)
 * Use faster bytes comparison (CASSANDRA-3434)
 * Bulk loader is no longer a fat client, (HADOOP) bulk load output format
   (CASSANDRA-3045)
 * (Hadoop) add support for KeyRange.filter
 * remove assumption that keys and token are in bijection
   (CASSANDRA-1034, 3574, 3604)
 * always remove endpoints from delevery queue in HH (CASSANDRA-3546)
 * fix race between cf flush and its 2ndary indexes flush (CASSANDRA-3547)
 * fix potential race in AES when a repair fails (CASSANDRA-3548)
 * Remove columns shadowed by a deleted container even when we cannot purge
   (CASSANDRA-3538)
 * Improve memtable slice iteration performance (CASSANDRA-3545)
 * more efficient allocation of small bloom filters (CASSANDRA-3618)
 * Use separate writer thread in SSTableSimpleUnsortedWriter (CASSANDRA-3619)
 * fsync the directory after new sstable or commitlog segment are created (CASSANDRA-3250)
 * fix minor issues reported by FindBugs (CASSANDRA-3658)
 * global key/row caches (CASSANDRA-3143, 3849)
 * optimize memtable iteration during range scan (CASSANDRA-3638)
 * introduce 'crc_check_chance' in CompressionParameters to support
   a checksum percentage checking chance similarly to read-repair (CASSANDRA-3611)
 * a way to deactivate global key/row cache on per-CF basis (CASSANDRA-3667)
 * fix LeveledCompactionStrategy broken because of generation pre-allocation
   in LeveledManifest (CASSANDRA-3691)
 * finer-grained control over data directories (CASSANDRA-2749)
 * Fix ClassCastException during hinted handoff (CASSANDRA-3694)
 * Upgrade Thrift to 0.7 (CASSANDRA-3213)
 * Make stress.java insert operation to use microseconds (CASSANDRA-3725)
 * Allows (internally) doing a range query with a limit of columns instead of
   rows (CASSANDRA-3742)
 * Allow rangeSlice queries to be start/end inclusive/exclusive (CASSANDRA-3749)
 * Fix BulkLoader to support new SSTable layout and add stream
   throttling to prevent an NPE when there is no yaml config (CASSANDRA-3752)
 * Allow concurrent schema migrations (CASSANDRA-1391, 3832)
 * Add SnapshotCommand to trigger snapshot on remote node (CASSANDRA-3721)
 * Make CFMetaData conversions to/from thrift/native schema inverses
   (CASSANDRA_3559)
 * Add initial code for CQL 3.0-beta (CASSANDRA-3781, 3753)
 * Add wide row support for ColumnFamilyInputFormat (CASSANDRA-3264)
 * Allow extending CompositeType comparator (CASSANDRA-3657)
 * Avoids over-paging during get_count (CASSANDRA-3798)
 * Add new command to rebuild a node without (repair) merkle tree calculations
   (CASSANDRA-3483, 3922)
 * respect not only row cache capacity but caching mode when
   trying to read data (CASSANDRA-3812)
 * fix system tests (CASSANDRA-3827)
 * CQL support for altering key_validation_class in ALTER TABLE (CASSANDRA-3781)
 * turn compression on by default (CASSANDRA-3871)
 * make hexToBytes refuse invalid input (CASSANDRA-2851)
 * Make secondary indexes CF inherit compression and compaction from their
   parent CF (CASSANDRA-3877)
 * Finish cleanup up tombstone purge code (CASSANDRA-3872)
 * Avoid NPE on aboarted stream-out sessions (CASSANDRA-3904)
 * BulkRecordWriter throws NPE for counter columns (CASSANDRA-3906)
 * Support compression using BulkWriter (CASSANDRA-3907)

1.0.8
 * fix race between cleanup and flush on secondary index CFSes (CASSANDRA-3712)
 * avoid including non-queried nodes in rangeslice read repair
   (CASSANDRA-3843)
 * Only snapshot CF being compacted for snapshot_before_compaction 
   (CASSANDRA-3803)
 * Log active compactions in StatusLogger (CASSANDRA-3703)
 * Compute more accurate compaction score per level (CASSANDRA-3790)
 * Return InvalidRequest when using a keyspace that doesn't exist
   (CASSANDRA-3764)
 * disallow user modification of System keyspace (CASSANDRA-3738)
 * allow using sstable2json on secondary index data (CASSANDRA-3738)
 * (cqlsh) add DESCRIBE COLUMNFAMILIES (CASSANDRA-3586)
 * (cqlsh) format blobs correctly and use colors to improve output
   readability (CASSANDRA-3726)
 * synchronize BiMap of bootstrapping tokens (CASSANDRA-3417)
 * show index options in CLI (CASSANDRA-3809)
 * add optional socket timeout for streaming (CASSANDRA-3838)
 * fix truncate not to leave behind non-CFS backed secondary indexes
   (CASSANDRA-3844)
 * make CLI `show schema` to use output stream directly instead
   of StringBuilder (CASSANDRA-3842)
Merged from 0.8:
 * (Pig) fix CassandraStorage to use correct comparator in Super ColumnFamily
   case (CASSANDRA-3251)
 * fix thread safety issues in commitlog replay, primarily affecting
   systems with many (100s) of CF definitions (CASSANDRA-3751)
 * Fix relevant tomstone ignored with super columns (CASSANDRA-3875)


1.0.7
<<<<<<< HEAD
=======
 * fix regression in HH page size calculation (CASSANDRA-3624)
>>>>>>> 271630d5
 * retry failed stream on IOException (CASSANDRA-3686)
 * allow configuring bloom_filter_fp_chance (CASSANDRA-3497)
 * attempt hint delivery every ten minutes, or when failure detector
   notifies us that a node is back up, whichever comes first.  hint
   handoff throttle delay default changed to 1ms, from 50 (CASSANDRA-3554)
 * add nodetool setstreamthroughput (CASSANDRA-3571)
 * fix assertion when dropping a columnfamily with no sstables (CASSANDRA-3614)
 * more efficient allocation of small bloom filters (CASSANDRA-3618)
 * CLibrary.createHardLinkWithExec() to check for errors (CASSANDRA-3101)
 * Avoid creating empty and non cleaned writer during compaction (CASSANDRA-3616)
 * stop thrift service in shutdown hook so we can quiesce MessagingService
   (CASSANDRA-3335)
 * (CQL) compaction_strategy_options and compression_parameters for
   CREATE COLUMNFAMILY statement (CASSANDRA-3374)
 * Reset min/max compaction threshold when creating size tiered compaction
   strategy (CASSANDRA-3666)
 * Don't ignore IOException during compaction (CASSANDRA-3655)
 * Fix assertion error for CF with gc_grace=0 (CASSANDRA-3579)
 * Shutdown ParallelCompaction reducer executor after use (CASSANDRA-3711)
 * Avoid < 0 value for pending tasks in leveled compaction (CASSANDRA-3693)
 * (Hadoop) Support TimeUUID in Pig CassandraStorage (CASSANDRA-3327)
 * Check schema is ready before continuing boostrapping (CASSANDRA-3629)
 * Catch overflows during parsing of chunk_length_kb (CASSANDRA-3644)
 * Improve stream protocol mismatch errors (CASSANDRA-3652)
 * Avoid multiple thread doing HH to the same target (CASSANDRA-3681)
 * Add JMX property for rp_timeout_in_ms (CASSANDRA-2940)
 * Allow DynamicCompositeType to compare component of different types
   (CASSANDRA-3625)
 * Flush non-cfs backed secondary indexes (CASSANDRA-3659)
 * Secondary Indexes should report memory consumption (CASSANDRA-3155)
 * fix for SelectStatement start/end key are not set correctly
   when a key alias is involved (CASSANDRA-3700)
 * fix CLI `show schema` command insert of an extra comma in
   column_metadata (CASSANDRA-3714)
Merged from 0.8:
 * avoid logging (harmless) exception when GC takes < 1ms (CASSANDRA-3656)
 * prevent new nodes from thinking down nodes are up forever (CASSANDRA-3626)
 * use correct list of replicas for LOCAL_QUORUM reads when read repair
   is disabled (CASSANDRA-3696)
 * block on flush before compacting hints (may prevent OOM) (CASSANDRA-3733)


1.0.6
 * (CQL) fix cqlsh support for replicate_on_write (CASSANDRA-3596)
 * fix adding to leveled manifest after streaming (CASSANDRA-3536)
 * filter out unavailable cipher suites when using encryption (CASSANDRA-3178)
 * (HADOOP) add old-style api support for CFIF and CFRR (CASSANDRA-2799)
 * Support TimeUUIDType column names in Stress.java tool (CASSANDRA-3541)
 * (CQL) INSERT/UPDATE/DELETE/TRUNCATE commands should allow CF names to
   be qualified by keyspace (CASSANDRA-3419)
 * always remove endpoints from delevery queue in HH (CASSANDRA-3546)
 * fix race between cf flush and its 2ndary indexes flush (CASSANDRA-3547)
 * fix potential race in AES when a repair fails (CASSANDRA-3548)
 * fix default value validation usage in CLI SET command (CASSANDRA-3553)
 * Optimize componentsFor method for compaction and startup time
   (CASSANDRA-3532)
 * (CQL) Proper ColumnFamily metadata validation on CREATE COLUMNFAMILY 
   (CASSANDRA-3565)
 * fix compression "chunk_length_kb" option to set correct kb value for 
   thrift/avro (CASSANDRA-3558)
 * fix missing response during range slice repair (CASSANDRA-3551)
 * 'describe ring' moved from CLI to nodetool and available through JMX (CASSANDRA-3220)
 * add back partitioner to sstable metadata (CASSANDRA-3540)
 * fix NPE in get_count for counters (CASSANDRA-3601)
Merged from 0.8:
 * remove invalid assertion that table was opened before dropping it
   (CASSANDRA-3580)
 * range and index scans now only send requests to enough replicas to
   satisfy requested CL + RR (CASSANDRA-3598)
 * use cannonical host for local node in nodetool info (CASSANDRA-3556)
 * remove nonlocal DC write optimization since it only worked with
   CL.ONE or CL.LOCAL_QUORUM (CASSANDRA-3577, 3585)
 * detect misuses of CounterColumnType (CASSANDRA-3422)
 * turn off string interning in json2sstable, take 2 (CASSANDRA-2189)
 * validate compression parameters on add/update of the ColumnFamily 
   (CASSANDRA-3573)
 * Check for 0.0.0.0 is incorrect in CFIF (CASSANDRA-3584)
 * Increase vm.max_map_count in debian packaging (CASSANDRA-3563)
 * gossiper will never add itself to saved endpoints (CASSANDRA-3485)


1.0.5
 * revert CASSANDRA-3407 (see CASSANDRA-3540)
 * fix assertion error while forwarding writes to local nodes (CASSANDRA-3539)


1.0.4
 * fix self-hinting of timed out read repair updates and make hinted handoff
   less prone to OOMing a coordinator (CASSANDRA-3440)
 * expose bloom filter sizes via JMX (CASSANDRA-3495)
 * enforce RP tokens 0..2**127 (CASSANDRA-3501)
 * canonicalize paths exposed through JMX (CASSANDRA-3504)
 * fix "liveSize" stat when sstables are removed (CASSANDRA-3496)
 * add bloom filter FP rates to nodetool cfstats (CASSANDRA-3347)
 * record partitioner in sstable metadata component (CASSANDRA-3407)
 * add new upgradesstables nodetool command (CASSANDRA-3406)
 * skip --debug requirement to see common exceptions in CLI (CASSANDRA-3508)
 * fix incorrect query results due to invalid max timestamp (CASSANDRA-3510)
 * make sstableloader recognize compressed sstables (CASSANDRA-3521)
 * avoids race in OutboundTcpConnection in multi-DC setups (CASSANDRA-3530)
 * use SETLOCAL in cassandra.bat (CASANDRA-3506)
 * fix ConcurrentModificationException in Table.all() (CASSANDRA-3529)
Merged from 0.8:
 * fix concurrence issue in the FailureDetector (CASSANDRA-3519)
 * fix array out of bounds error in counter shard removal (CASSANDRA-3514)
 * avoid dropping tombstones when they might still be needed to shadow
   data in a different sstable (CASSANDRA-2786)


1.0.3
 * revert name-based query defragmentation aka CASSANDRA-2503 (CASSANDRA-3491)
 * fix invalidate-related test failures (CASSANDRA-3437)
 * add next-gen cqlsh to bin/ (CASSANDRA-3188, 3131, 3493)
 * (CQL) fix handling of rows with no columns (CASSANDRA-3424, 3473)
 * fix querying supercolumns by name returning only a subset of
   subcolumns or old subcolumn versions (CASSANDRA-3446)
 * automatically compute sha1 sum for uncompressed data files (CASSANDRA-3456)
 * fix reading metadata/statistics component for version < h (CASSANDRA-3474)
 * add sstable forward-compatibility (CASSANDRA-3478)
 * report compression ratio in CFSMBean (CASSANDRA-3393)
 * fix incorrect size exception during streaming of counters (CASSANDRA-3481)
 * (CQL) fix for counter decrement syntax (CASSANDRA-3418)
 * Fix race introduced by CASSANDRA-2503 (CASSANDRA-3482)
 * Fix incomplete deletion of delivered hints (CASSANDRA-3466)
 * Avoid rescheduling compactions when no compaction was executed 
   (CASSANDRA-3484)
 * fix handling of the chunk_length_kb compression options (CASSANDRA-3492)
Merged from 0.8:
 * fix updating CF row_cache_provider (CASSANDRA-3414)
 * CFMetaData.convertToThrift method to set RowCacheProvider (CASSANDRA-3405)
 * acquire compactionlock during truncate (CASSANDRA-3399)
 * fix displaying cfdef entries for super columnfamilies (CASSANDRA-3415)
 * Make counter shard merging thread safe (CASSANDRA-3178)
 * Revert CASSANDRA-2855
 * Fix bug preventing the use of efficient cross-DC writes (CASSANDRA-3472)
 * `describe ring` command for CLI (CASSANDRA-3220)
 * (Hadoop) skip empty rows when entire row is requested, redux (CASSANDRA-2855)


1.0.2
 * "defragment" rows for name-based queries under STCS (CASSANDRA-2503)
 * Add timing information to cassandra-cli GET/SET/LIST queries (CASSANDRA-3326)
 * Only create one CompressionMetadata object per sstable (CASSANDRA-3427)
 * cleanup usage of StorageService.setMode() (CASANDRA-3388)
 * Avoid large array allocation for compressed chunk offsets (CASSANDRA-3432)
 * fix DecimalType bytebuffer marshalling (CASSANDRA-3421)
 * fix bug that caused first column in per row indexes to be ignored 
   (CASSANDRA-3441)
 * add JMX call to clean (failed) repair sessions (CASSANDRA-3316)
 * fix sstableloader reference acquisition bug (CASSANDRA-3438)
 * fix estimated row size regression (CASSANDRA-3451)
 * make sure we don't return more columns than asked (CASSANDRA-3303, 3395)
Merged from 0.8:
 * acquire compactionlock during truncate (CASSANDRA-3399)
 * fix displaying cfdef entries for super columnfamilies (CASSANDRA-3415)


1.0.1
 * acquire references during index build to prevent delete problems
   on Windows (CASSANDRA-3314)
 * describe_ring should include datacenter/topology information (CASSANDRA-2882)
 * Thrift sockets are not properly buffered (CASSANDRA-3261)
 * performance improvement for bytebufferutil compare function (CASSANDRA-3286)
 * add system.versions ColumnFamily (CASSANDRA-3140)
 * reduce network copies (CASSANDRA-3333, 3373)
 * limit nodetool to 32MB of heap (CASSANDRA-3124)
 * (CQL) update parser to accept "timestamp" instead of "date" (CASSANDRA-3149)
 * Fix CLI `show schema` to include "compression_options" (CASSANDRA-3368)
 * Snapshot to include manifest under LeveledCompactionStrategy (CASSANDRA-3359)
 * (CQL) SELECT query should allow CF name to be qualified by keyspace (CASSANDRA-3130)
 * (CQL) Fix internal application error specifying 'using consistency ...'
   in lower case (CASSANDRA-3366)
 * fix Deflate compression when compression actually makes the data bigger
   (CASSANDRA-3370)
 * optimize UUIDGen to avoid lock contention on InetAddress.getLocalHost 
   (CASSANDRA-3387)
 * tolerate index being dropped mid-mutation (CASSANDRA-3334, 3313)
 * CompactionManager is now responsible for checking for new candidates
   post-task execution, enabling more consistent leveled compaction 
   (CASSANDRA-3391)
 * Cache HSHA threads (CASSANDRA-3372)
 * use CF/KS names as snapshot prefix for drop + truncate operations
   (CASSANDRA-2997)
 * Break bloom filters up to avoid heap fragmentation (CASSANDRA-2466)
 * fix cassandra hanging on jsvc stop (CASSANDRA-3302)
 * Avoid leveled compaction getting blocked on errors (CASSANDRA-3408)
 * Make reloading the compaction strategy safe (CASSANDRA-3409)
 * ignore 0.8 hints even if compaction begins before we try to purge
   them (CASSANDRA-3385)
 * remove procrun (bin\daemon) from Cassandra source tree and 
   artifacts (CASSANDRA-3331)
 * make cassandra compile under JDK7 (CASSANDRA-3275)
 * remove dependency of clientutil.jar to FBUtilities (CASSANDRA-3299)
 * avoid truncation errors by using long math on long values (CASSANDRA-3364)
 * avoid clock drift on some Windows machine (CASSANDRA-3375)
 * display cache provider in cli 'describe keyspace' command (CASSANDRA-3384)
 * fix incomplete topology information in describe_ring (CASSANDRA-3403)
 * expire dead gossip states based on time (CASSANDRA-2961)
 * improve CompactionTask extensibility (CASSANDRA-3330)
 * Allow one leveled compaction task to kick off another (CASSANDRA-3363)
 * allow encryption only between datacenters (CASSANDRA-2802)
Merged from 0.8:
 * fix truncate allowing data to be replayed post-restart (CASSANDRA-3297)
 * make iwriter final in IndexWriter to avoid NPE (CASSANDRA-2863)
 * (CQL) update grammar to require key clause in DELETE statement
   (CASSANDRA-3349)
 * (CQL) allow numeric keyspace names in USE statement (CASSANDRA-3350)
 * (Hadoop) skip empty rows when slicing the entire row (CASSANDRA-2855)
 * Fix handling of tombstone by SSTableExport/Import (CASSANDRA-3357)
 * fix ColumnIndexer to use long offsets (CASSANDRA-3358)
 * Improved CLI exceptions (CASSANDRA-3312)
 * Fix handling of tombstone by SSTableExport/Import (CASSANDRA-3357)
 * Only count compaction as active (for throttling) when they have
   successfully acquired the compaction lock (CASSANDRA-3344)
 * Display CLI version string on startup (CASSANDRA-3196)
 * (Hadoop) make CFIF try rpc_address or fallback to listen_address
   (CASSANDRA-3214)
 * (Hadoop) accept comma delimited lists of initial thrift connections
   (CASSANDRA-3185)
 * ColumnFamily min_compaction_threshold should be >= 2 (CASSANDRA-3342)
 * (Pig) add 0.8+ types and key validation type in schema (CASSANDRA-3280)
 * Fix completely removing column metadata using CLI (CASSANDRA-3126)
 * CLI `describe cluster;` output should be on separate lines for separate versions
   (CASSANDRA-3170)
 * fix changing durable_writes keyspace option during CF creation
   (CASSANDRA-3292)
 * avoid locking on update when no indexes are involved (CASSANDRA-3386)
 * fix assertionError during repair with ordered partitioners (CASSANDRA-3369)
 * correctly serialize key_validation_class for avro (CASSANDRA-3391)
 * don't expire counter tombstone after streaming (CASSANDRA-3394)
 * prevent nodes that failed to join from hanging around forever 
   (CASSANDRA-3351)
 * remove incorrect optimization from slice read path (CASSANDRA-3390)
 * Fix race in AntiEntropyService (CASSANDRA-3400)


1.0.0-final
 * close scrubbed sstable fd before deleting it (CASSANDRA-3318)
 * fix bug preventing obsolete commitlog segments from being removed
   (CASSANDRA-3269)
 * tolerate whitespace in seed CDL (CASSANDRA-3263)
 * Change default heap thresholds to max(min(1/2 ram, 1G), min(1/4 ram, 8GB))
   (CASSANDRA-3295)
 * Fix broken CompressedRandomAccessReaderTest (CASSANDRA-3298)
 * (CQL) fix type information returned for wildcard queries (CASSANDRA-3311)
 * add estimated tasks to LeveledCompactionStrategy (CASSANDRA-3322)
 * avoid including compaction cache-warming in keycache stats (CASSANDRA-3325)
 * run compaction and hinted handoff threads at MIN_PRIORITY (CASSANDRA-3308)
 * default hsha thrift server to cpu core count in rpc pool (CASSANDRA-3329)
 * add bin\daemon to binary tarball for Windows service (CASSANDRA-3331)
 * Fix places where uncompressed size of sstables was use in place of the
   compressed one (CASSANDRA-3338)
 * Fix hsha thrift server (CASSANDRA-3346)
 * Make sure repair only stream needed sstables (CASSANDRA-3345)


1.0.0-rc2
 * Log a meaningful warning when a node receives a message for a repair session
   that doesn't exist anymore (CASSANDRA-3256)
 * test for NUMA policy support as well as numactl presence (CASSANDRA-3245)
 * Fix FD leak when internode encryption is enabled (CASSANDRA-3257)
 * Remove incorrect assertion in mergeIterator (CASSANDRA-3260)
 * FBUtilities.hexToBytes(String) to throw NumberFormatException when string
   contains non-hex characters (CASSANDRA-3231)
 * Keep SimpleSnitch proximity ordering unchanged from what the Strategy
   generates, as intended (CASSANDRA-3262)
 * remove Scrub from compactionstats when finished (CASSANDRA-3255)
 * fix counter entry in jdbc TypesMap (CASSANDRA-3268)
 * fix full queue scenario for ParallelCompactionIterator (CASSANDRA-3270)
 * fix bootstrap process (CASSANDRA-3285)
 * don't try delivering hints if when there isn't any (CASSANDRA-3176)
 * CLI documentation change for ColumnFamily `compression_options` (CASSANDRA-3282)
 * ignore any CF ids sent by client for adding CF/KS (CASSANDRA-3288)
 * remove obsolete hints on first startup (CASSANDRA-3291)
 * use correct ISortedColumns for time-optimized reads (CASSANDRA-3289)
 * Evict gossip state immediately when a token is taken over by a new IP 
   (CASSANDRA-3259)


1.0.0-rc1
 * Update CQL to generate microsecond timestamps by default (CASSANDRA-3227)
 * Fix counting CFMetadata towards Memtable liveRatio (CASSANDRA-3023)
 * Kill server on wrapped OOME such as from FileChannel.map (CASSANDRA-3201)
 * remove unnecessary copy when adding to row cache (CASSANDRA-3223)
 * Log message when a full repair operation completes (CASSANDRA-3207)
 * Fix streamOutSession keeping sstables references forever if the remote end
   dies (CASSANDRA-3216)
 * Remove dynamic_snitch boolean from example configuration (defaulting to 
   true) and set default badness threshold to 0.1 (CASSANDRA-3229)
 * Base choice of random or "balanced" token on bootstrap on whether
   schema definitions were found (CASSANDRA-3219)
 * Fixes for LeveledCompactionStrategy score computation, prioritization,
   scheduling, and performance (CASSANDRA-3224, 3234)
 * parallelize sstable open at server startup (CASSANDRA-2988)
 * fix handling of exceptions writing to OutboundTcpConnection (CASSANDRA-3235)
 * Allow using quotes in "USE <keyspace>;" CLI command (CASSANDRA-3208)
 * Don't allow any cache loading exceptions to halt startup (CASSANDRA-3218)
 * Fix sstableloader --ignores option (CASSANDRA-3247)
 * File descriptor limit increased in packaging (CASSANDRA-3206)
 * Fix deadlock in commit log during flush (CASSANDRA-3253) 


1.0.0-beta1
 * removed binarymemtable (CASSANDRA-2692)
 * add commitlog_total_space_in_mb to prevent fragmented logs (CASSANDRA-2427)
 * removed commitlog_rotation_threshold_in_mb configuration (CASSANDRA-2771)
 * make AbstractBounds.normalize de-overlapp overlapping ranges (CASSANDRA-2641)
 * replace CollatingIterator, ReducingIterator with MergeIterator 
   (CASSANDRA-2062)
 * Fixed the ability to set compaction strategy in cli using create column 
   family command (CASSANDRA-2778)
 * clean up tmp files after failed compaction (CASSANDRA-2468)
 * restrict repair streaming to specific columnfamilies (CASSANDRA-2280)
 * don't bother persisting columns shadowed by a row tombstone (CASSANDRA-2589)
 * reset CF and SC deletion times after gc_grace (CASSANDRA-2317)
 * optimize away seek when compacting wide rows (CASSANDRA-2879)
 * single-pass streaming (CASSANDRA-2677, 2906, 2916, 3003)
 * use reference counting for deleting sstables instead of relying on GC
   (CASSANDRA-2521, 3179)
 * store hints as serialized mutations instead of pointers to data row
   (CASSANDRA-2045)
 * store hints in the coordinator node instead of in the closest replica 
   (CASSANDRA-2914)
 * add row_cache_keys_to_save CF option (CASSANDRA-1966)
 * check column family validity in nodetool repair (CASSANDRA-2933)
 * use lazy initialization instead of class initialization in NodeId
   (CASSANDRA-2953)
 * add paging to get_count (CASSANDRA-2894)
 * fix "short reads" in [multi]get (CASSANDRA-2643, 3157, 3192)
 * add optional compression for sstables (CASSANDRA-47, 2994, 3001, 3128)
 * add scheduler JMX metrics (CASSANDRA-2962)
 * add block level checksum for compressed data (CASSANDRA-1717)
 * make column family backed column map pluggable and introduce unsynchronized
   ArrayList backed one to speedup reads (CASSANDRA-2843, 3165, 3205)
 * refactoring of the secondary index api (CASSANDRA-2982)
 * make CL > ONE reads wait for digest reconciliation before returning
   (CASSANDRA-2494)
 * fix missing logging for some exceptions (CASSANDRA-2061)
 * refactor and optimize ColumnFamilyStore.files(...) and Descriptor.fromFilename(String)
   and few other places responsible for work with SSTable files (CASSANDRA-3040)
 * Stop reading from sstables once we know we have the most recent columns,
   for query-by-name requests (CASSANDRA-2498)
 * Add query-by-column mode to stress.java (CASSANDRA-3064)
 * Add "install" command to cassandra.bat (CASSANDRA-292)
 * clean up KSMetadata, CFMetadata from unnecessary
   Thrift<->Avro conversion methods (CASSANDRA-3032)
 * Add timeouts to client request schedulers (CASSANDRA-3079, 3096)
 * Cli to use hashes rather than array of hashes for strategy options (CASSANDRA-3081)
 * LeveledCompactionStrategy (CASSANDRA-1608, 3085, 3110, 3087, 3145, 3154, 3182)
 * Improvements of the CLI `describe` command (CASSANDRA-2630)
 * reduce window where dropped CF sstables may not be deleted (CASSANDRA-2942)
 * Expose gossip/FD info to JMX (CASSANDRA-2806)
 * Fix streaming over SSL when compressed SSTable involved (CASSANDRA-3051)
 * Add support for pluggable secondary index implementations (CASSANDRA-3078)
 * remove compaction_thread_priority setting (CASSANDRA-3104)
 * generate hints for replicas that timeout, not just replicas that are known
   to be down before starting (CASSANDRA-2034)
 * Add throttling for internode streaming (CASSANDRA-3080)
 * make the repair of a range repair all replica (CASSANDRA-2610, 3194)
 * expose the ability to repair the first range (as returned by the
   partitioner) of a node (CASSANDRA-2606)
 * Streams Compression (CASSANDRA-3015)
 * add ability to use multiple threads during a single compaction
   (CASSANDRA-2901)
 * make AbstractBounds.normalize support overlapping ranges (CASSANDRA-2641)
 * fix of the CQL count() behavior (CASSANDRA-3068)
 * use TreeMap backed column families for the SSTable simple writers
   (CASSANDRA-3148)
 * fix inconsistency of the CLI syntax when {} should be used instead of [{}]
   (CASSANDRA-3119)
 * rename CQL type names to match expected SQL behavior (CASSANDRA-3149, 3031)
 * Arena-based allocation for memtables (CASSANDRA-2252, 3162, 3163, 3168)
 * Default RR chance to 0.1 (CASSANDRA-3169)
 * Add RowLevel support to secondary index API (CASSANDRA-3147)
 * Make SerializingCacheProvider the default if JNA is available (CASSANDRA-3183)
 * Fix backwards compatibilty for CQL memtable properties (CASSANDRA-3190)
 * Add five-minute delay before starting compactions on a restarted server
   (CASSANDRA-3181)
 * Reduce copies done for intra-host messages (CASSANDRA-1788, 3144)
 * support of compaction strategy option for stress.java (CASSANDRA-3204)
 * make memtable throughput and column count thresholds no-ops (CASSANDRA-2449)
 * Return schema information along with the resultSet in CQL (CASSANDRA-2734)
 * Add new DecimalType (CASSANDRA-2883)
 * Fix assertion error in RowRepairResolver (CASSANDRA-3156)
 * Reduce unnecessary high buffer sizes (CASSANDRA-3171)
 * Pluggable compaction strategy (CASSANDRA-1610)
 * Add new broadcast_address config option (CASSANDRA-2491)


0.8.7
 * Kill server on wrapped OOME such as from FileChannel.map (CASSANDRA-3201)
 * Allow using quotes in "USE <keyspace>;" CLI command (CASSANDRA-3208)
 * Log message when a full repair operation completes (CASSANDRA-3207)
 * Don't allow any cache loading exceptions to halt startup (CASSANDRA-3218)
 * Fix sstableloader --ignores option (CASSANDRA-3247)
 * File descriptor limit increased in packaging (CASSANDRA-3206)
 * Log a meaningfull warning when a node receive a message for a repair session
   that doesn't exist anymore (CASSANDRA-3256)
 * Fix FD leak when internode encryption is enabled (CASSANDRA-3257)
 * FBUtilities.hexToBytes(String) to throw NumberFormatException when string
   contains non-hex characters (CASSANDRA-3231)
 * Keep SimpleSnitch proximity ordering unchanged from what the Strategy
   generates, as intended (CASSANDRA-3262)
 * remove Scrub from compactionstats when finished (CASSANDRA-3255)
 * Fix tool .bat files when CASSANDRA_HOME contains spaces (CASSANDRA-3258)
 * Force flush of status table when removing/updating token (CASSANDRA-3243)
 * Evict gossip state immediately when a token is taken over by a new IP (CASSANDRA-3259)
 * Fix bug where the failure detector can take too long to mark a host
   down (CASSANDRA-3273)
 * (Hadoop) allow wrapping ranges in queries (CASSANDRA-3137)
 * (Hadoop) check all interfaces for a match with split location
   before falling back to random replica (CASSANDRA-3211)
 * (Hadoop) Make Pig storage handle implements LoadMetadata (CASSANDRA-2777)
 * (Hadoop) Fix exception during PIG 'dump' (CASSANDRA-2810)
 * Fix stress COUNTER_GET option (CASSANDRA-3301)
 * Fix missing fields in CLI `show schema` output (CASSANDRA-3304)
 * Nodetool no longer leaks threads and closes JMX connections (CASSANDRA-3309)
 * fix truncate allowing data to be replayed post-restart (CASSANDRA-3297)
 * Move SimpleAuthority and SimpleAuthenticator to examples (CASSANDRA-2922)
 * Fix handling of tombstone by SSTableExport/Import (CASSANDRA-3357)
 * Fix transposition in cfHistograms (CASSANDRA-3222)
 * Allow using number as DC name when creating keyspace in CQL (CASSANDRA-3239)
 * Force flush of system table after updating/removing a token (CASSANDRA-3243)


0.8.6
 * revert CASSANDRA-2388
 * change TokenRange.endpoints back to listen/broadcast address to match
   pre-1777 behavior, and add TokenRange.rpc_endpoints instead (CASSANDRA-3187)
 * avoid trying to watch cassandra-topology.properties when loaded from jar
   (CASSANDRA-3138)
 * prevent users from creating keyspaces with LocalStrategy replication
   (CASSANDRA-3139)
 * fix CLI `show schema;` to output correct keyspace definition statement
   (CASSANDRA-3129)
 * CustomTThreadPoolServer to log TTransportException at DEBUG level
   (CASSANDRA-3142)
 * allow topology sort to work with non-unique rack names between 
   datacenters (CASSANDRA-3152)
 * Improve caching of same-version Messages on digest and repair paths
   (CASSANDRA-3158)
 * Randomize choice of first replica for counter increment (CASSANDRA-2890)
 * Fix using read_repair_chance instead of merge_shard_change (CASSANDRA-3202)
 * Avoid streaming data to nodes that already have it, on move as well as
   decommission (CASSANDRA-3041)
 * Fix divide by zero error in GCInspector (CASSANDRA-3164)
 * allow quoting of the ColumnFamily name in CLI `create column family`
   statement (CASSANDRA-3195)
 * Fix rolling upgrade from 0.7 to 0.8 problem (CASANDRA-3166)
 * Accomodate missing encryption_options in IncomingTcpConnection.stream
   (CASSANDRA-3212)


0.8.5
 * fix NPE when encryption_options is unspecified (CASSANDRA-3007)
 * include column name in validation failure exceptions (CASSANDRA-2849)
 * make sure truncate clears out the commitlog so replay won't re-
   populate with truncated data (CASSANDRA-2950)
 * fix NPE when debug logging is enabled and dropped CF is present
   in a commitlog segment (CASSANDRA-3021)
 * fix cassandra.bat when CASSANDRA_HOME contains spaces (CASSANDRA-2952)
 * fix to SSTableSimpleUnsortedWriter bufferSize calculation (CASSANDRA-3027)
 * make cleanup and normal compaction able to skip empty rows
   (rows containing nothing but expired tombstones) (CASSANDRA-3039)
 * work around native memory leak in com.sun.management.GarbageCollectorMXBean
   (CASSANDRA-2868)
 * validate that column names in column_metadata are not equal to key_alias
   on create/update of the ColumnFamily and CQL 'ALTER' statement (CASSANDRA-3036)
 * return an InvalidRequestException if an indexed column is assigned
   a value larger than 64KB (CASSANDRA-3057)
 * fix of numeric-only and string column names handling in CLI "drop index" 
   (CASSANDRA-3054)
 * prune index scan resultset back to original request for lazy
   resultset expansion case (CASSANDRA-2964)
 * (Hadoop) fail jobs when Cassandra node has failed but TaskTracker
   has not (CASSANDRA-2388)
 * fix dynamic snitch ignoring nodes when read_repair_chance is zero
   (CASSANDRA-2662)
 * avoid retaining references to dropped CFS objects in 
   CompactionManager.estimatedCompactions (CASSANDRA-2708)
 * expose rpc timeouts per host in MessagingServiceMBean (CASSANDRA-2941)
 * avoid including cwd in classpath for deb and rpm packages (CASSANDRA-2881)
 * remove gossip state when a new IP takes over a token (CASSANDRA-3071)
 * allow sstable2json to work on index sstable files (CASSANDRA-3059)
 * always hint counters (CASSANDRA-3099)
 * fix log4j initialization in EmbeddedCassandraService (CASSANDRA-2857)
 * remove gossip state when a new IP takes over a token (CASSANDRA-3071)
 * work around native memory leak in com.sun.management.GarbageCollectorMXBean
    (CASSANDRA-2868)
 * fix UnavailableException with writes at CL.EACH_QUORM (CASSANDRA-3084)
 * fix parsing of the Keyspace and ColumnFamily names in numeric
   and string representations in CLI (CASSANDRA-3075)
 * fix corner cases in Range.differenceToFetch (CASSANDRA-3084)
 * fix ip address String representation in the ring cache (CASSANDRA-3044)
 * fix ring cache compatibility when mixing pre-0.8.4 nodes with post-
   in the same cluster (CASSANDRA-3023)
 * make repair report failure when a node participating dies (instead of
   hanging forever) (CASSANDRA-2433)
 * fix handling of the empty byte buffer by ReversedType (CASSANDRA-3111)
 * Add validation that Keyspace names are case-insensitively unique (CASSANDRA-3066)
 * catch invalid key_validation_class before instantiating UpdateColumnFamily (CASSANDRA-3102)
 * make Range and Bounds objects client-safe (CASSANDRA-3108)
 * optionally skip log4j configuration (CASSANDRA-3061)
 * bundle sstableloader with the debian package (CASSANDRA-3113)
 * don't try to build secondary indexes when there is none (CASSANDRA-3123)
 * improve SSTableSimpleUnsortedWriter speed for large rows (CASSANDRA-3122)
 * handle keyspace arguments correctly in nodetool snapshot (CASSANDRA-3038)
 * Fix SSTableImportTest on windows (CASSANDRA-3043)
 * expose compactionThroughputMbPerSec through JMX (CASSANDRA-3117)
 * log keyspace and CF of large rows being compacted


0.8.4
 * change TokenRing.endpoints to be a list of rpc addresses instead of 
   listen/broadcast addresses (CASSANDRA-1777)
 * include files-to-be-streamed in StreamInSession.getSources (CASSANDRA-2972)
 * use JAVA env var in cassandra-env.sh (CASSANDRA-2785, 2992)
 * avoid doing read for no-op replicate-on-write at CL=1 (CASSANDRA-2892)
 * refuse counter write for CL.ANY (CASSANDRA-2990)
 * switch back to only logging recent dropped messages (CASSANDRA-3004)
 * always deserialize RowMutation for counters (CASSANDRA-3006)
 * ignore saved replication_factor strategy_option for NTS (CASSANDRA-3011)
 * make sure pre-truncate CL segments are discarded (CASSANDRA-2950)


0.8.3
 * add ability to drop local reads/writes that are going to timeout
   (CASSANDRA-2943)
 * revamp token removal process, keep gossip states for 3 days (CASSANDRA-2496)
 * don't accept extra args for 0-arg nodetool commands (CASSANDRA-2740)
 * log unavailableexception details at debug level (CASSANDRA-2856)
 * expose data_dir though jmx (CASSANDRA-2770)
 * don't include tmp files as sstable when create cfs (CASSANDRA-2929)
 * log Java classpath on startup (CASSANDRA-2895)
 * keep gossipped version in sync with actual on migration coordinator 
   (CASSANDRA-2946)
 * use lazy initialization instead of class initialization in NodeId
   (CASSANDRA-2953)
 * check column family validity in nodetool repair (CASSANDRA-2933)
 * speedup bytes to hex conversions dramatically (CASSANDRA-2850)
 * Flush memtables on shutdown when durable writes are disabled 
   (CASSANDRA-2958)
 * improved POSIX compatibility of start scripts (CASsANDRA-2965)
 * add counter support to Hadoop InputFormat (CASSANDRA-2981)
 * fix bug where dirty commitlog segments were removed (and avoid keeping 
   segments with no post-flush activity permanently dirty) (CASSANDRA-2829)
 * fix throwing exception with batch mutation of counter super columns
   (CASSANDRA-2949)
 * ignore system tables during repair (CASSANDRA-2979)
 * throw exception when NTS is given replication_factor as an option
   (CASSANDRA-2960)
 * fix assertion error during compaction of counter CFs (CASSANDRA-2968)
 * avoid trying to create index names, when no index exists (CASSANDRA-2867)
 * don't sample the system table when choosing a bootstrap token
   (CASSANDRA-2825)
 * gossiper notifies of local state changes (CASSANDRA-2948)
 * add asynchronous and half-sync/half-async thrift servers (CASSANDRA-1405)
 * fix potential use of free'd native memory in SerializingCache 
   (CASSANDRA-2951)
 * prune index scan resultset back to original request for lazy
   resultset expansion case (CASSANDRA-2964)
 * (Hadoop) fail jobs when Cassandra node has failed but TaskTracker
    has not (CASSANDRA-2388)


0.8.2
 * CQL: 
   - include only one row per unique key for IN queries (CASSANDRA-2717)
   - respect client timestamp on full row deletions (CASSANDRA-2912)
 * improve thread-safety in StreamOutSession (CASSANDRA-2792)
 * allow deleting a row and updating indexed columns in it in the
   same mutation (CASSANDRA-2773)
 * Expose number of threads blocked on submitting memtable to flush
   in JMX (CASSANDRA-2817)
 * add ability to return "endpoints" to nodetool (CASSANDRA-2776)
 * Add support for multiple (comma-delimited) coordinator addresses
   to ColumnFamilyInputFormat (CASSANDRA-2807)
 * fix potential NPE while scheduling read repair for range slice
   (CASSANDRA-2823)
 * Fix race in SystemTable.getCurrentLocalNodeId (CASSANDRA-2824)
 * Correctly set default for replicate_on_write (CASSANDRA-2835)
 * improve nodetool compactionstats formatting (CASSANDRA-2844)
 * fix index-building status display (CASSANDRA-2853)
 * fix CLI perpetuating obsolete KsDef.replication_factor (CASSANDRA-2846)
 * improve cli treatment of multiline comments (CASSANDRA-2852)
 * handle row tombstones correctly in EchoedRow (CASSANDRA-2786)
 * add MessagingService.get[Recently]DroppedMessages and
   StorageService.getExceptionCount (CASSANDRA-2804)
 * fix possibility of spurious UnavailableException for LOCAL_QUORUM
   reads with dynamic snitch + read repair disabled (CASSANDRA-2870)
 * add ant-optional as dependence for the debian package (CASSANDRA-2164)
 * add option to specify limit for get_slice in the CLI (CASSANDRA-2646)
 * decrease HH page size (CASSANDRA-2832)
 * reset cli keyspace after dropping the current one (CASSANDRA-2763)
 * add KeyRange option to Hadoop inputformat (CASSANDRA-1125)
 * fix protocol versioning (CASSANDRA-2818, 2860)
 * support spaces in path to log4j configuration (CASSANDRA-2383)
 * avoid including inferred types in CF update (CASSANDRA-2809)
 * fix JMX bulkload call (CASSANDRA-2908)
 * fix updating KS with durable_writes=false (CASSANDRA-2907)
 * add simplified facade to SSTableWriter for bulk loading use
   (CASSANDRA-2911)
 * fix re-using index CF sstable names after drop/recreate (CASSANDRA-2872)
 * prepend CF to default index names (CASSANDRA-2903)
 * fix hint replay (CASSANDRA-2928)
 * Properly synchronize repair's merkle tree computation (CASSANDRA-2816)


0.8.1
 * CQL:
   - support for insert, delete in BATCH (CASSANDRA-2537)
   - support for IN to SELECT, UPDATE (CASSANDRA-2553)
   - timestamp support for INSERT, UPDATE, and BATCH (CASSANDRA-2555)
   - TTL support (CASSANDRA-2476)
   - counter support (CASSANDRA-2473)
   - ALTER COLUMNFAMILY (CASSANDRA-1709)
   - DROP INDEX (CASSANDRA-2617)
   - add SCHEMA/TABLE as aliases for KS/CF (CASSANDRA-2743)
   - server handles wait-for-schema-agreement (CASSANDRA-2756)
   - key alias support (CASSANDRA-2480)
 * add support for comparator parameters and a generic ReverseType
   (CASSANDRA-2355)
 * add CompositeType and DynamicCompositeType (CASSANDRA-2231)
 * optimize batches containing multiple updates to the same row
   (CASSANDRA-2583)
 * adjust hinted handoff page size to avoid OOM with large columns 
   (CASSANDRA-2652)
 * mark BRAF buffer invalid post-flush so we don't re-flush partial
   buffers again, especially on CL writes (CASSANDRA-2660)
 * add DROP INDEX support to CLI (CASSANDRA-2616)
 * don't perform HH to client-mode [storageproxy] nodes (CASSANDRA-2668)
 * Improve forceDeserialize/getCompactedRow encapsulation (CASSANDRA-2659)
 * Don't write CounterUpdateColumn to disk in tests (CASSANDRA-2650)
 * Add sstable bulk loading utility (CASSANDRA-1278)
 * avoid replaying hints to dropped columnfamilies (CASSANDRA-2685)
 * add placeholders for missing rows in range query pseudo-RR (CASSANDRA-2680)
 * remove no-op HHOM.renameHints (CASSANDRA-2693)
 * clone super columns to avoid modifying them during flush (CASSANDRA-2675)
 * allow writes to bypass the commitlog for certain keyspaces (CASSANDRA-2683)
 * avoid NPE when bypassing commitlog during memtable flush (CASSANDRA-2781)
 * Added support for making bootstrap retry if nodes flap (CASSANDRA-2644)
 * Added statusthrift to nodetool to report if thrift server is running (CASSANDRA-2722)
 * Fixed rows being cached if they do not exist (CASSANDRA-2723)
 * Support passing tableName and cfName to RowCacheProviders (CASSANDRA-2702)
 * close scrub file handles (CASSANDRA-2669)
 * throttle migration replay (CASSANDRA-2714)
 * optimize column serializer creation (CASSANDRA-2716)
 * Added support for making bootstrap retry if nodes flap (CASSANDRA-2644)
 * Added statusthrift to nodetool to report if thrift server is running
   (CASSANDRA-2722)
 * Fixed rows being cached if they do not exist (CASSANDRA-2723)
 * fix truncate/compaction race (CASSANDRA-2673)
 * workaround large resultsets causing large allocation retention
   by nio sockets (CASSANDRA-2654)
 * fix nodetool ring use with Ec2Snitch (CASSANDRA-2733)
 * fix inconsistency window during bootstrap (CASSANDRA-833)
 * fix removing columns and subcolumns that are supressed by a row or
   supercolumn tombstone during replica resolution (CASSANDRA-2590)
 * support sstable2json against snapshot sstables (CASSANDRA-2386)
 * remove active-pull schema requests (CASSANDRA-2715)
 * avoid marking entire list of sstables as actively being compacted
   in multithreaded compaction (CASSANDRA-2765)
 * seek back after deserializing a row to update cache with (CASSANDRA-2752)
 * avoid skipping rows in scrub for counter column family (CASSANDRA-2759)
 * fix ConcurrentModificationException in repair when dealing with 0.7 node
   (CASSANDRA-2767)
 * use threadsafe collections for StreamInSession (CASSANDRA-2766)
 * avoid infinite loop when creating merkle tree (CASSANDRA-2758)
 * avoids unmarking compacting sstable prematurely in cleanup (CASSANDRA-2769)
 * fix NPE when the commit log is bypassed (CASSANDRA-2718)
 * don't throw an exception in SS.isRPCServerRunning (CASSANDRA-2721)
 * make stress.jar executable (CASSANDRA-2744)
 * add daemon mode to java stress (CASSANDRA-2267)
 * expose the DC and rack of a node through JMX and nodetool ring (CASSANDRA-2531)
 * fix cache mbean getSize (CASSANDRA-2781)
 * Add Date, Float, Double, and Boolean types (CASSANDRA-2530)
 * Add startup flag to renew counter node id (CASSANDRA-2788)
 * add jamm agent to cassandra.bat (CASSANDRA-2787)
 * fix repair hanging if a neighbor has nothing to send (CASSANDRA-2797)
 * purge tombstone even if row is in only one sstable (CASSANDRA-2801)
 * Fix wrong purge of deleted cf during compaction (CASSANDRA-2786)
 * fix race that could result in Hadoop writer failing to throw an
   exception encountered after close() (CASSANDRA-2755)
 * fix scan wrongly throwing assertion error (CASSANDRA-2653)
 * Always use even distribution for merkle tree with RandomPartitionner
   (CASSANDRA-2841)
 * fix describeOwnership for OPP (CASSANDRA-2800)
 * ensure that string tokens do not contain commas (CASSANDRA-2762)


0.8.0-final
 * fix CQL grammar warning and cqlsh regression from CASSANDRA-2622
 * add ant generate-cql-html target (CASSANDRA-2526)
 * update CQL consistency levels (CASSANDRA-2566)
 * debian packaging fixes (CASSANDRA-2481, 2647)
 * fix UUIDType, IntegerType for direct buffers (CASSANDRA-2682, 2684)
 * switch to native Thrift for Hadoop map/reduce (CASSANDRA-2667)
 * fix StackOverflowError when building from eclipse (CASSANDRA-2687)
 * only provide replication_factor to strategy_options "help" for
   SimpleStrategy, OldNetworkTopologyStrategy (CASSANDRA-2678, 2713)
 * fix exception adding validators to non-string columns (CASSANDRA-2696)
 * avoid instantiating DatabaseDescriptor in JDBC (CASSANDRA-2694)
 * fix potential stack overflow during compaction (CASSANDRA-2626)
 * clone super columns to avoid modifying them during flush (CASSANDRA-2675)
 * reset underlying iterator in EchoedRow constructor (CASSANDRA-2653)


0.8.0-rc1
 * faster flushes and compaction from fixing excessively pessimistic 
   rebuffering in BRAF (CASSANDRA-2581)
 * fix returning null column values in the python cql driver (CASSANDRA-2593)
 * fix merkle tree splitting exiting early (CASSANDRA-2605)
 * snapshot_before_compaction directory name fix (CASSANDRA-2598)
 * Disable compaction throttling during bootstrap (CASSANDRA-2612) 
 * fix CQL treatment of > and < operators in range slices (CASSANDRA-2592)
 * fix potential double-application of counter updates on commitlog replay
   by moving replay position from header to sstable metadata (CASSANDRA-2419)
 * JDBC CQL driver exposes getColumn for access to timestamp
 * JDBC ResultSetMetadata properties added to AbstractType
 * r/m clustertool (CASSANDRA-2607)
 * add support for presenting row key as a column in CQL result sets 
   (CASSANDRA-2622)
 * Don't allow {LOCAL|EACH}_QUORUM unless strategy is NTS (CASSANDRA-2627)
 * validate keyspace strategy_options during CQL create (CASSANDRA-2624)
 * fix empty Result with secondary index when limit=1 (CASSANDRA-2628)
 * Fix regression where bootstrapping a node with no schema fails
   (CASSANDRA-2625)
 * Allow removing LocationInfo sstables (CASSANDRA-2632)
 * avoid attempting to replay mutations from dropped keyspaces (CASSANDRA-2631)
 * avoid using cached position of a key when GT is requested (CASSANDRA-2633)
 * fix counting bloom filter true positives (CASSANDRA-2637)
 * initialize local ep state prior to gossip startup if needed (CASSANDRA-2638)
 * fix counter increment lost after restart (CASSANDRA-2642)
 * add quote-escaping via backslash to CLI (CASSANDRA-2623)
 * fix pig example script (CASSANDRA-2487)
 * fix dynamic snitch race in adding latencies (CASSANDRA-2618)
 * Start/stop cassandra after more important services such as mdadm in
   debian packaging (CASSANDRA-2481)


0.8.0-beta2
 * fix NPE compacting index CFs (CASSANDRA-2528)
 * Remove checking all column families on startup for compaction candidates 
   (CASSANDRA-2444)
 * validate CQL create keyspace options (CASSANDRA-2525)
 * fix nodetool setcompactionthroughput (CASSANDRA-2550)
 * move	gossip heartbeat back to its own thread (CASSANDRA-2554)
 * validate cql TRUNCATE columnfamily before truncating (CASSANDRA-2570)
 * fix batch_mutate for mixed standard-counter mutations (CASSANDRA-2457)
 * disallow making schema changes to system keyspace (CASSANDRA-2563)
 * fix sending mutation messages multiple times (CASSANDRA-2557)
 * fix incorrect use of NBHM.size in ReadCallback that could cause
   reads to time out even when responses were received (CASSAMDRA-2552)
 * trigger read repair correctly for LOCAL_QUORUM reads (CASSANDRA-2556)
 * Allow configuring the number of compaction thread (CASSANDRA-2558)
 * forceUserDefinedCompaction will attempt to compact what it is given
   even if the pessimistic estimate is that there is not enough disk space;
   automatic compactions will only compact 2 or more sstables (CASSANDRA-2575)
 * refuse to apply migrations with older timestamps than the current 
   schema (CASSANDRA-2536)
 * remove unframed Thrift transport option
 * include indexes in snapshots (CASSANDRA-2596)
 * improve ignoring of obsolete mutations in index maintenance (CASSANDRA-2401)
 * recognize attempt to drop just the index while leaving the column
   definition alone (CASSANDRA-2619)
  

0.8.0-beta1
 * remove Avro RPC support (CASSANDRA-926)
 * support for columns that act as incr/decr counters 
   (CASSANDRA-1072, 1937, 1944, 1936, 2101, 2093, 2288, 2105, 2384, 2236, 2342,
   2454)
 * CQL (CASSANDRA-1703, 1704, 1705, 1706, 1707, 1708, 1710, 1711, 1940, 
   2124, 2302, 2277, 2493)
 * avoid double RowMutation serialization on write path (CASSANDRA-1800)
 * make NetworkTopologyStrategy the default (CASSANDRA-1960)
 * configurable internode encryption (CASSANDRA-1567, 2152)
 * human readable column names in sstable2json output (CASSANDRA-1933)
 * change default JMX port to 7199 (CASSANDRA-2027)
 * backwards compatible internal messaging (CASSANDRA-1015)
 * atomic switch of memtables and sstables (CASSANDRA-2284)
 * add pluggable SeedProvider (CASSANDRA-1669)
 * Fix clustertool to not throw exception when calling get_endpoints (CASSANDRA-2437)
 * upgrade to thrift 0.6 (CASSANDRA-2412) 
 * repair works on a token range instead of full ring (CASSANDRA-2324)
 * purge tombstones from row cache (CASSANDRA-2305)
 * push replication_factor into strategy_options (CASSANDRA-1263)
 * give snapshots the same name on each node (CASSANDRA-1791)
 * remove "nodetool loadbalance" (CASSANDRA-2448)
 * multithreaded compaction (CASSANDRA-2191)
 * compaction throttling (CASSANDRA-2156)
 * add key type information and alias (CASSANDRA-2311, 2396)
 * cli no longer divides read_repair_chance by 100 (CASSANDRA-2458)
 * made CompactionInfo.getTaskType return an enum (CASSANDRA-2482)
 * add a server-wide cap on measured memtable memory usage and aggressively
   flush to keep under that threshold (CASSANDRA-2006)
 * add unified UUIDType (CASSANDRA-2233)
 * add off-heap row cache support (CASSANDRA-1969)


0.7.5
 * improvements/fixes to PIG driver (CASSANDRA-1618, CASSANDRA-2387,
   CASSANDRA-2465, CASSANDRA-2484)
 * validate index names (CASSANDRA-1761)
 * reduce contention on Table.flusherLock (CASSANDRA-1954)
 * try harder to detect failures during streaming, cleaning up temporary
   files more reliably (CASSANDRA-2088)
 * shut down server for OOM on a Thrift thread (CASSANDRA-2269)
 * fix tombstone handling in repair and sstable2json (CASSANDRA-2279)
 * preserve version when streaming data from old sstables (CASSANDRA-2283)
 * don't start repair if a neighboring node is marked as dead (CASSANDRA-2290)
 * purge tombstones from row cache (CASSANDRA-2305)
 * Avoid seeking when sstable2json exports the entire file (CASSANDRA-2318)
 * clear Built flag in system table when dropping an index (CASSANDRA-2320)
 * don't allow arbitrary argument for stress.java (CASSANDRA-2323)
 * validate values for index predicates in get_indexed_slice (CASSANDRA-2328)
 * queue secondary indexes for flush before the parent (CASSANDRA-2330)
 * allow job configuration to set the CL used in Hadoop jobs (CASSANDRA-2331)
 * add memtable_flush_queue_size defaulting to 4 (CASSANDRA-2333)
 * Allow overriding of initial_token, storage_port and rpc_port from system
   properties (CASSANDRA-2343)
 * fix comparator used for non-indexed secondary expressions in index scan
   (CASSANDRA-2347)
 * ensure size calculation and write phase of large-row compaction use
   the same threshold for TTL expiration (CASSANDRA-2349)
 * fix race when iterating CFs during add/drop (CASSANDRA-2350)
 * add ConsistencyLevel command to CLI (CASSANDRA-2354)
 * allow negative numbers in the cli (CASSANDRA-2358)
 * hard code serialVersionUID for tokens class (CASSANDRA-2361)
 * fix potential infinite loop in ByteBufferUtil.inputStream (CASSANDRA-2365)
 * fix encoding bugs in HintedHandoffManager, SystemTable when default
   charset is not UTF8 (CASSANDRA-2367)
 * avoids having removed node reappearing in Gossip (CASSANDRA-2371)
 * fix incorrect truncation of long to int when reading columns via block
   index (CASSANDRA-2376)
 * fix NPE during stream session (CASSANDRA-2377)
 * fix race condition that could leave orphaned data files when dropping CF or
   KS (CASSANDRA-2381)
 * fsync statistics component on write (CASSANDRA-2382)
 * fix duplicate results from CFS.scan (CASSANDRA-2406)
 * add IntegerType to CLI help (CASSANDRA-2414)
 * avoid caching token-only decoratedkeys (CASSANDRA-2416)
 * convert mmap assertion to if/throw so scrub can catch it (CASSANDRA-2417)
 * don't overwrite gc log (CASSANDR-2418)
 * invalidate row cache for streamed row to avoid inconsitencies
   (CASSANDRA-2420)
 * avoid copies in range/index scans (CASSANDRA-2425)
 * make sure we don't wipe data during cleanup if the node has not join
   the ring (CASSANDRA-2428)
 * Try harder to close files after compaction (CASSANDRA-2431)
 * re-set bootstrapped flag after move finishes (CASSANDRA-2435)
 * display validation_class in CLI 'describe keyspace' (CASSANDRA-2442)
 * make cleanup compactions cleanup the row cache (CASSANDRA-2451)
 * add column fields validation to scrub (CASSANDRA-2460)
 * use 64KB flush buffer instead of in_memory_compaction_limit (CASSANDRA-2463)
 * fix backslash substitutions in CLI (CASSANDRA-2492)
 * disable cache saving for system CFS (CASSANDRA-2502)
 * fixes for verifying destination availability under hinted conditions
   so UE can be thrown intead of timing out (CASSANDRA-2514)
 * fix update of validation class in column metadata (CASSANDRA-2512)
 * support LOCAL_QUORUM, EACH_QUORUM CLs outside of NTS (CASSANDRA-2516)
 * preserve version when streaming data from old sstables (CASSANDRA-2283)
 * fix backslash substitutions in CLI (CASSANDRA-2492)
 * count a row deletion as one operation towards memtable threshold 
   (CASSANDRA-2519)
 * support LOCAL_QUORUM, EACH_QUORUM CLs outside of NTS (CASSANDRA-2516)


0.7.4
 * add nodetool join command (CASSANDRA-2160)
 * fix secondary indexes on pre-existing or streamed data (CASSANDRA-2244)
 * initialize endpoint in gossiper earlier (CASSANDRA-2228)
 * add ability to write to Cassandra from Pig (CASSANDRA-1828)
 * add rpc_[min|max]_threads (CASSANDRA-2176)
 * add CL.TWO, CL.THREE (CASSANDRA-2013)
 * avoid exporting an un-requested row in sstable2json, when exporting 
   a key that does not exist (CASSANDRA-2168)
 * add incremental_backups option (CASSANDRA-1872)
 * add configurable row limit to Pig loadfunc (CASSANDRA-2276)
 * validate column values in batches as well as single-Column inserts
   (CASSANDRA-2259)
 * move sample schema from cassandra.yaml to schema-sample.txt,
   a cli scripts (CASSANDRA-2007)
 * avoid writing empty rows when scrubbing tombstoned rows (CASSANDRA-2296)
 * fix assertion error in range and index scans for CL < ALL
   (CASSANDRA-2282)
 * fix commitlog replay when flush position refers to data that didn't
   get synced before server died (CASSANDRA-2285)
 * fix fd leak in sstable2json with non-mmap'd i/o (CASSANDRA-2304)
 * reduce memory use during streaming of multiple sstables (CASSANDRA-2301)
 * purge tombstoned rows from cache after GCGraceSeconds (CASSANDRA-2305)
 * allow zero replicas in a NTS datacenter (CASSANDRA-1924)
 * make range queries respect snitch for local replicas (CASSANDRA-2286)
 * fix HH delivery when column index is larger than 2GB (CASSANDRA-2297)
 * make 2ary indexes use parent CF flush thresholds during initial build
   (CASSANDRA-2294)
 * update memtable_throughput to be a long (CASSANDRA-2158)


0.7.3
 * Keep endpoint state until aVeryLongTime (CASSANDRA-2115)
 * lower-latency read repair (CASSANDRA-2069)
 * add hinted_handoff_throttle_delay_in_ms option (CASSANDRA-2161)
 * fixes for cache save/load (CASSANDRA-2172, -2174)
 * Handle whole-row deletions in CFOutputFormat (CASSANDRA-2014)
 * Make memtable_flush_writers flush in parallel (CASSANDRA-2178)
 * Add compaction_preheat_key_cache option (CASSANDRA-2175)
 * refactor stress.py to have only one copy of the format string 
   used for creating row keys (CASSANDRA-2108)
 * validate index names for \w+ (CASSANDRA-2196)
 * Fix Cassandra cli to respect timeout if schema does not settle 
   (CASSANDRA-2187)
 * fix for compaction and cleanup writing old-format data into new-version 
   sstable (CASSANDRA-2211, -2216)
 * add nodetool scrub (CASSANDRA-2217, -2240)
 * fix sstable2json large-row pagination (CASSANDRA-2188)
 * fix EOFing on requests for the last bytes in a file (CASSANDRA-2213)
 * fix BufferedRandomAccessFile bugs (CASSANDRA-2218, -2241)
 * check for memtable flush_after_mins exceeded every 10s (CASSANDRA-2183)
 * fix cache saving on Windows (CASSANDRA-2207)
 * add validateSchemaAgreement call + synchronization to schema
   modification operations (CASSANDRA-2222)
 * fix for reversed slice queries on large rows (CASSANDRA-2212)
 * fat clients were writing local data (CASSANDRA-2223)
 * set DEFAULT_MEMTABLE_LIFETIME_IN_MINS to 24h
 * improve detection and cleanup of partially-written sstables 
   (CASSANDRA-2206)
 * fix supercolumn de/serialization when subcolumn comparator is different
   from supercolumn's (CASSANDRA-2104)
 * fix starting up on Windows when CASSANDRA_HOME contains whitespace
   (CASSANDRA-2237)
 * add [get|set][row|key]cacheSavePeriod to JMX (CASSANDRA-2100)
 * fix Hadoop ColumnFamilyOutputFormat dropping of mutations
   when batch fills up (CASSANDRA-2255)
 * move file deletions off of scheduledtasks executor (CASSANDRA-2253)


0.7.2
 * copy DecoratedKey.key when inserting into caches to avoid retaining
   a reference to the underlying buffer (CASSANDRA-2102)
 * format subcolumn names with subcomparator (CASSANDRA-2136)
 * fix column bloom filter deserialization (CASSANDRA-2165)


0.7.1
 * refactor MessageDigest creation code. (CASSANDRA-2107)
 * buffer network stack to avoid inefficient small TCP messages while avoiding
   the nagle/delayed ack problem (CASSANDRA-1896)
 * check log4j configuration for changes every 10s (CASSANDRA-1525, 1907)
 * more-efficient cross-DC replication (CASSANDRA-1530, -2051, -2138)
 * avoid polluting page cache with commitlog or sstable writes
   and seq scan operations (CASSANDRA-1470)
 * add RMI authentication options to nodetool (CASSANDRA-1921)
 * make snitches configurable at runtime (CASSANDRA-1374)
 * retry hadoop split requests on connection failure (CASSANDRA-1927)
 * implement describeOwnership for BOP, COPP (CASSANDRA-1928)
 * make read repair behave as expected for ConsistencyLevel > ONE
   (CASSANDRA-982, 2038)
 * distributed test harness (CASSANDRA-1859, 1964)
 * reduce flush lock contention (CASSANDRA-1930)
 * optimize supercolumn deserialization (CASSANDRA-1891)
 * fix CFMetaData.apply to only compare objects of the same class 
   (CASSANDRA-1962)
 * allow specifying specific SSTables to compact from JMX (CASSANDRA-1963)
 * fix race condition in MessagingService.targets (CASSANDRA-1959, 2094, 2081)
 * refuse to open sstables from a future version (CASSANDRA-1935)
 * zero-copy reads (CASSANDRA-1714)
 * fix copy bounds for word Text in wordcount demo (CASSANDRA-1993)
 * fixes for contrib/javautils (CASSANDRA-1979)
 * check more frequently for memtable expiration (CASSANDRA-2000)
 * fix writing SSTable column count statistics (CASSANDRA-1976)
 * fix streaming of multiple CFs during bootstrap (CASSANDRA-1992)
 * explicitly set JVM GC new generation size with -Xmn (CASSANDRA-1968)
 * add short options for CLI flags (CASSANDRA-1565)
 * make keyspace argument to "describe keyspace" in CLI optional
   when authenticated to keyspace already (CASSANDRA-2029)
 * added option to specify -Dcassandra.join_ring=false on startup
   to allow "warm spare" nodes or performing JMX maintenance before
   joining the ring (CASSANDRA-526)
 * log migrations at INFO (CASSANDRA-2028)
 * add CLI verbose option in file mode (CASSANDRA-2030)
 * add single-line "--" comments to CLI (CASSANDRA-2032)
 * message serialization tests (CASSANDRA-1923)
 * switch from ivy to maven-ant-tasks (CASSANDRA-2017)
 * CLI attempts to block for new schema to propagate (CASSANDRA-2044)
 * fix potential overflow in nodetool cfstats (CASSANDRA-2057)
 * add JVM shutdownhook to sync commitlog (CASSANDRA-1919)
 * allow nodes to be up without being part of  normal traffic (CASSANDRA-1951)
 * fix CLI "show keyspaces" with null options on NTS (CASSANDRA-2049)
 * fix possible ByteBuffer race conditions (CASSANDRA-2066)
 * reduce garbage generated by MessagingService to prevent load spikes
   (CASSANDRA-2058)
 * fix math in RandomPartitioner.describeOwnership (CASSANDRA-2071)
 * fix deletion of sstable non-data components (CASSANDRA-2059)
 * avoid blocking gossip while deleting handoff hints (CASSANDRA-2073)
 * ignore messages from newer versions, keep track of nodes in gossip 
   regardless of version (CASSANDRA-1970)
 * cache writing moved to CompactionManager to reduce i/o contention and
   updated to use non-cache-polluting writes (CASSANDRA-2053)
 * page through large rows when exporting to JSON (CASSANDRA-2041)
 * add flush_largest_memtables_at and reduce_cache_sizes_at options
   (CASSANDRA-2142)
 * add cli 'describe cluster' command (CASSANDRA-2127)
 * add cli support for setting username/password at 'connect' command 
   (CASSANDRA-2111)
 * add -D option to Stress.java to allow reading hosts from a file 
   (CASSANDRA-2149)
 * bound hints CF throughput between 32M and 256M (CASSANDRA-2148)
 * continue starting when invalid saved cache entries are encountered
   (CASSANDRA-2076)
 * add max_hint_window_in_ms option (CASSANDRA-1459)


0.7.0-final
 * fix offsets to ByteBuffer.get (CASSANDRA-1939)


0.7.0-rc4
 * fix cli crash after backgrounding (CASSANDRA-1875)
 * count timeouts in storageproxy latencies, and include latency 
   histograms in StorageProxyMBean (CASSANDRA-1893)
 * fix CLI get recognition of supercolumns (CASSANDRA-1899)
 * enable keepalive on intra-cluster sockets (CASSANDRA-1766)
 * count timeouts towards dynamicsnitch latencies (CASSANDRA-1905)
 * Expose index-building status in JMX + cli schema description
   (CASSANDRA-1871)
 * allow [LOCAL|EACH]_QUORUM to be used with non-NetworkTopology 
   replication Strategies
 * increased amount of index locks for faster commitlog replay
 * collect secondary index tombstones immediately (CASSANDRA-1914)
 * revert commitlog changes from #1780 (CASSANDRA-1917)
 * change RandomPartitioner min token to -1 to avoid collision w/
   tokens on actual nodes (CASSANDRA-1901)
 * examine the right nibble when validating TimeUUID (CASSANDRA-1910)
 * include secondary indexes in cleanup (CASSANDRA-1916)
 * CFS.scrubDataDirectories should also cleanup invalid secondary indexes
   (CASSANDRA-1904)
 * ability to disable/enable gossip on nodes to force them down
   (CASSANDRA-1108)


0.7.0-rc3
 * expose getNaturalEndpoints in StorageServiceMBean taking byte[]
   key; RMI cannot serialize ByteBuffer (CASSANDRA-1833)
 * infer org.apache.cassandra.locator for replication strategy classes
   when not otherwise specified
 * validation that generates less garbage (CASSANDRA-1814)
 * add TTL support to CLI (CASSANDRA-1838)
 * cli defaults to bytestype for subcomparator when creating
   column families (CASSANDRA-1835)
 * unregister index MBeans when index is dropped (CASSANDRA-1843)
 * make ByteBufferUtil.clone thread-safe (CASSANDRA-1847)
 * change exception for read requests during bootstrap from 
   InvalidRequest to Unavailable (CASSANDRA-1862)
 * respect row-level tombstones post-flush in range scans
   (CASSANDRA-1837)
 * ReadResponseResolver check digests against each other (CASSANDRA-1830)
 * return InvalidRequest when remove of subcolumn without supercolumn
   is requested (CASSANDRA-1866)
 * flush before repair (CASSANDRA-1748)
 * SSTableExport validates key order (CASSANDRA-1884)
 * large row support for SSTableExport (CASSANDRA-1867)
 * Re-cache hot keys post-compaction without hitting disk (CASSANDRA-1878)
 * manage read repair in coordinator instead of data source, to
   provide latency information to dynamic snitch (CASSANDRA-1873)


0.7.0-rc2
 * fix live-column-count of slice ranges including tombstoned supercolumn 
   with live subcolumn (CASSANDRA-1591)
 * rename o.a.c.internal.AntientropyStage -> AntiEntropyStage,
   o.a.c.request.Request_responseStage -> RequestResponseStage,
   o.a.c.internal.Internal_responseStage -> InternalResponseStage
 * add AbstractType.fromString (CASSANDRA-1767)
 * require index_type to be present when specifying index_name
   on ColumnDef (CASSANDRA-1759)
 * fix add/remove index bugs in CFMetadata (CASSANDRA-1768)
 * rebuild Strategy during system_update_keyspace (CASSANDRA-1762)
 * cli updates prompt to ... in continuation lines (CASSANDRA-1770)
 * support multiple Mutations per key in hadoop ColumnFamilyOutputFormat
   (CASSANDRA-1774)
 * improvements to Debian init script (CASSANDRA-1772)
 * use local classloader to check for version.properties (CASSANDRA-1778)
 * Validate that column names in column_metadata are valid for the
   defined comparator, and decode properly in cli (CASSANDRA-1773)
 * use cross-platform newlines in cli (CASSANDRA-1786)
 * add ExpiringColumn support to sstable import/export (CASSANDRA-1754)
 * add flush for each append to periodic commitlog mode; added
   periodic_without_flush option to disable this (CASSANDRA-1780)
 * close file handle used for post-flush truncate (CASSANDRA-1790)
 * various code cleanup (CASSANDRA-1793, -1794, -1795)
 * fix range queries against wrapped range (CASSANDRA-1781)
 * fix consistencylevel calculations for NetworkTopologyStrategy
   (CASSANDRA-1804)
 * cli support index type enum names (CASSANDRA-1810)
 * improved validation of column_metadata (CASSANDRA-1813)
 * reads at ConsistencyLevel > 1 throw UnavailableException
   immediately if insufficient live nodes exist (CASSANDRA-1803)
 * copy bytebuffers for local writes to avoid retaining the entire
   Thrift frame (CASSANDRA-1801)
 * fix NPE adding index to column w/o prior metadata (CASSANDRA-1764)
 * reduce fat client timeout (CASSANDRA-1730)
 * fix botched merge of CASSANDRA-1316


0.7.0-rc1
 * fix compaction and flush races with schema updates (CASSANDRA-1715)
 * add clustertool, config-converter, sstablekeys, and schematool 
   Windows .bat files (CASSANDRA-1723)
 * reject range queries received during bootstrap (CASSANDRA-1739)
 * fix wrapping-range queries on non-minimum token (CASSANDRA-1700)
 * add nodetool cfhistogram (CASSANDRA-1698)
 * limit repaired ranges to what the nodes have in common (CASSANDRA-1674)
 * index scan treats missing columns as not matching secondary
   expressions (CASSANDRA-1745)
 * Fix misuse of DataOutputBuffer.getData in AntiEntropyService
   (CASSANDRA-1729)
 * detect and warn when obsolete version of JNA is present (CASSANDRA-1760)
 * reduce fat client timeout (CASSANDRA-1730)
 * cleanup smallest CFs first to increase free temp space for larger ones
   (CASSANDRA-1811)
 * Update windows .bat files to work outside of main Cassandra
   directory (CASSANDRA-1713)
 * fix read repair regression from 0.6.7 (CASSANDRA-1727)
 * more-efficient read repair (CASSANDRA-1719)
 * fix hinted handoff replay (CASSANDRA-1656)
 * log type of dropped messages (CASSANDRA-1677)
 * upgrade to SLF4J 1.6.1
 * fix ByteBuffer bug in ExpiringColumn.updateDigest (CASSANDRA-1679)
 * fix IntegerType.getString (CASSANDRA-1681)
 * make -Djava.net.preferIPv4Stack=true the default (CASSANDRA-628)
 * add INTERNAL_RESPONSE verb to differentiate from responses related
   to client requests (CASSANDRA-1685)
 * log tpstats when dropping messages (CASSANDRA-1660)
 * include unreachable nodes in describeSchemaVersions (CASSANDRA-1678)
 * Avoid dropping messages off the client request path (CASSANDRA-1676)
 * fix jna errno reporting (CASSANDRA-1694)
 * add friendlier error for UnknownHostException on startup (CASSANDRA-1697)
 * include jna dependency in RPM package (CASSANDRA-1690)
 * add --skip-keys option to stress.py (CASSANDRA-1696)
 * improve cli handling of non-string keys and column names 
   (CASSANDRA-1701, -1693)
 * r/m extra subcomparator line in cli keyspaces output (CASSANDRA-1712)
 * add read repair chance to cli "show keyspaces"
 * upgrade to ConcurrentLinkedHashMap 1.1 (CASSANDRA-975)
 * fix index scan routing (CASSANDRA-1722)
 * fix tombstoning of supercolumns in range queries (CASSANDRA-1734)
 * clear endpoint cache after updating keyspace metadata (CASSANDRA-1741)
 * fix wrapping-range queries on non-minimum token (CASSANDRA-1700)
 * truncate includes secondary indexes (CASSANDRA-1747)
 * retain reference to PendingFile sstables (CASSANDRA-1749)
 * fix sstableimport regression (CASSANDRA-1753)
 * fix for bootstrap when no non-system tables are defined (CASSANDRA-1732)
 * handle replica unavailability in index scan (CASSANDRA-1755)
 * fix service initialization order deadlock (CASSANDRA-1756)
 * multi-line cli commands (CASSANDRA-1742)
 * fix race between snapshot and compaction (CASSANDRA-1736)
 * add listEndpointsPendingHints, deleteHintsForEndpoint JMX methods 
   (CASSANDRA-1551)


0.7.0-beta3
 * add strategy options to describe_keyspace output (CASSANDRA-1560)
 * log warning when using randomly generated token (CASSANDRA-1552)
 * re-organize JMX into .db, .net, .internal, .request (CASSANDRA-1217)
 * allow nodes to change IPs between restarts (CASSANDRA-1518)
 * remember ring state between restarts by default (CASSANDRA-1518)
 * flush index built flag so we can read it before log replay (CASSANDRA-1541)
 * lock row cache updates to prevent race condition (CASSANDRA-1293)
 * remove assertion causing rare (and harmless) error messages in
   commitlog (CASSANDRA-1330)
 * fix moving nodes with no keyspaces defined (CASSANDRA-1574)
 * fix unbootstrap when no data is present in a transfer range (CASSANDRA-1573)
 * take advantage of AVRO-495 to simplify our avro IDL (CASSANDRA-1436)
 * extend authorization hierarchy to column family (CASSANDRA-1554)
 * deletion support in secondary indexes (CASSANDRA-1571)
 * meaningful error message for invalid replication strategy class 
   (CASSANDRA-1566)
 * allow keyspace creation with RF > N (CASSANDRA-1428)
 * improve cli error handling (CASSANDRA-1580)
 * add cache save/load ability (CASSANDRA-1417, 1606, 1647)
 * add StorageService.getDrainProgress (CASSANDRA-1588)
 * Disallow bootstrap to an in-use token (CASSANDRA-1561)
 * Allow dynamic secondary index creation and destruction (CASSANDRA-1532)
 * log auto-guessed memtable thresholds (CASSANDRA-1595)
 * add ColumnDef support to cli (CASSANDRA-1583)
 * reduce index sample time by 75% (CASSANDRA-1572)
 * add cli support for column, strategy metadata (CASSANDRA-1578, 1612)
 * add cli support for schema modification (CASSANDRA-1584)
 * delete temp files on failed compactions (CASSANDRA-1596)
 * avoid blocking for dead nodes during removetoken (CASSANDRA-1605)
 * remove ConsistencyLevel.ZERO (CASSANDRA-1607)
 * expose in-progress compaction type in jmx (CASSANDRA-1586)
 * removed IClock & related classes from internals (CASSANDRA-1502)
 * fix removing tokens from SystemTable on decommission and removetoken
   (CASSANDRA-1609)
 * include CF metadata in cli 'show keyspaces' (CASSANDRA-1613)
 * switch from Properties to HashMap in PropertyFileSnitch to
   avoid synchronization bottleneck (CASSANDRA-1481)
 * PropertyFileSnitch configuration file renamed to 
   cassandra-topology.properties
 * add cli support for get_range_slices (CASSANDRA-1088, CASSANDRA-1619)
 * Make memtable flush thresholds per-CF instead of global 
   (CASSANDRA-1007, 1637)
 * add cli support for binary data without CfDef hints (CASSANDRA-1603)
 * fix building SSTable statistics post-stream (CASSANDRA-1620)
 * fix potential infinite loop in 2ary index queries (CASSANDRA-1623)
 * allow creating NTS keyspaces with no replicas configured (CASSANDRA-1626)
 * add jmx histogram of sstables accessed per read (CASSANDRA-1624)
 * remove system_rename_column_family and system_rename_keyspace from the
   client API until races can be fixed (CASSANDRA-1630, CASSANDRA-1585)
 * add cli sanity tests (CASSANDRA-1582)
 * update GC settings in cassandra.bat (CASSANDRA-1636)
 * cli support for index queries (CASSANDRA-1635)
 * cli support for updating schema memtable settings (CASSANDRA-1634)
 * cli --file option (CASSANDRA-1616)
 * reduce automatically chosen memtable sizes by 50% (CASSANDRA-1641)
 * move endpoint cache from snitch to strategy (CASSANDRA-1643)
 * fix commitlog recovery deleting the newly-created segment as well as
   the old ones (CASSANDRA-1644)
 * upgrade to Thrift 0.5 (CASSANDRA-1367)
 * renamed CL.DCQUORUM to LOCAL_QUORUM and DCQUORUMSYNC to EACH_QUORUM
 * cli truncate support (CASSANDRA-1653)
 * update GC settings in cassandra.bat (CASSANDRA-1636)
 * avoid logging when a node's ip/token is gossipped back to it (CASSANDRA-1666)


0.7-beta2
 * always use UTF-8 for hint keys (CASSANDRA-1439)
 * remove cassandra.yaml dependency from Hadoop and Pig (CASSADRA-1322)
 * expose CfDef metadata in describe_keyspaces (CASSANDRA-1363)
 * restore use of mmap_index_only option (CASSANDRA-1241)
 * dropping a keyspace with no column families generated an error 
   (CASSANDRA-1378)
 * rename RackAwareStrategy to OldNetworkTopologyStrategy, RackUnawareStrategy 
   to SimpleStrategy, DatacenterShardStrategy to NetworkTopologyStrategy,
   AbstractRackAwareSnitch to AbstractNetworkTopologySnitch (CASSANDRA-1392)
 * merge StorageProxy.mutate, mutateBlocking (CASSANDRA-1396)
 * faster UUIDType, LongType comparisons (CASSANDRA-1386, 1393)
 * fix setting read_repair_chance from CLI addColumnFamily (CASSANDRA-1399)
 * fix updates to indexed columns (CASSANDRA-1373)
 * fix race condition leaving to FileNotFoundException (CASSANDRA-1382)
 * fix sharded lock hash on index write path (CASSANDRA-1402)
 * add support for GT/E, LT/E in subordinate index clauses (CASSANDRA-1401)
 * cfId counter got out of sync when CFs were added (CASSANDRA-1403)
 * less chatty schema updates (CASSANDRA-1389)
 * rename column family mbeans. 'type' will now include either 
   'IndexColumnFamilies' or 'ColumnFamilies' depending on the CFS type.
   (CASSANDRA-1385)
 * disallow invalid keyspace and column family names. This includes name that
   matches a '^\w+' regex. (CASSANDRA-1377)
 * use JNA, if present, to take snapshots (CASSANDRA-1371)
 * truncate hints if starting 0.7 for the first time (CASSANDRA-1414)
 * fix FD leak in single-row slicepredicate queries (CASSANDRA-1416)
 * allow index expressions against columns that are not part of the 
   SlicePredicate (CASSANDRA-1410)
 * config-converter properly handles snitches and framed support 
   (CASSANDRA-1420)
 * remove keyspace argument from multiget_count (CASSANDRA-1422)
 * allow specifying cassandra.yaml location as (local or remote) URL
   (CASSANDRA-1126)
 * fix using DynamicEndpointSnitch with NetworkTopologyStrategy
   (CASSANDRA-1429)
 * Add CfDef.default_validation_class (CASSANDRA-891)
 * fix EstimatedHistogram.max (CASSANDRA-1413)
 * quorum read optimization (CASSANDRA-1622)
 * handle zero-length (or missing) rows during HH paging (CASSANDRA-1432)
 * include secondary indexes during schema migrations (CASSANDRA-1406)
 * fix commitlog header race during schema change (CASSANDRA-1435)
 * fix ColumnFamilyStoreMBeanIterator to use new type name (CASSANDRA-1433)
 * correct filename generated by xml->yaml converter (CASSANDRA-1419)
 * add CMSInitiatingOccupancyFraction=75 and UseCMSInitiatingOccupancyOnly
   to default JVM options
 * decrease jvm heap for cassandra-cli (CASSANDRA-1446)
 * ability to modify keyspaces and column family definitions on a live cluster
   (CASSANDRA-1285)
 * support for Hadoop Streaming [non-jvm map/reduce via stdin/out]
   (CASSANDRA-1368)
 * Move persistent sstable stats from the system table to an sstable component
   (CASSANDRA-1430)
 * remove failed bootstrap attempt from pending ranges when gossip times
   it out after 1h (CASSANDRA-1463)
 * eager-create tcp connections to other cluster members (CASSANDRA-1465)
 * enumerate stages and derive stage from message type instead of 
   transmitting separately (CASSANDRA-1465)
 * apply reversed flag during collation from different data sources
   (CASSANDRA-1450)
 * make failure to remove commitlog segment non-fatal (CASSANDRA-1348)
 * correct ordering of drain operations so CL.recover is no longer 
   necessary (CASSANDRA-1408)
 * removed keyspace from describe_splits method (CASSANDRA-1425)
 * rename check_schema_agreement to describe_schema_versions
   (CASSANDRA-1478)
 * fix QUORUM calculation for RF > 3 (CASSANDRA-1487)
 * remove tombstones during non-major compactions when bloom filter
   verifies that row does not exist in other sstables (CASSANDRA-1074)
 * nodes that coordinated a loadbalance in the past could not be seen by
   newly added nodes (CASSANDRA-1467)
 * exposed endpoint states (gossip details) via jmx (CASSANDRA-1467)
 * ensure that compacted sstables are not included when new readers are
   instantiated (CASSANDRA-1477)
 * by default, calculate heap size and memtable thresholds at runtime (CASSANDRA-1469)
 * fix races dealing with adding/dropping keyspaces and column families in
   rapid succession (CASSANDRA-1477)
 * clean up of Streaming system (CASSANDRA-1503, 1504, 1506)
 * add options to configure Thrift socket keepalive and buffer sizes (CASSANDRA-1426)
 * make contrib CassandraServiceDataCleaner recursive (CASSANDRA-1509)
 * min, max compaction threshold are configurable and persistent 
   per-ColumnFamily (CASSANDRA-1468)
 * fix replaying the last mutation in a commitlog unnecessarily 
   (CASSANDRA-1512)
 * invoke getDefaultUncaughtExceptionHandler from DTPE with the original
   exception rather than the ExecutionException wrapper (CASSANDRA-1226)
 * remove Clock from the Thrift (and Avro) API (CASSANDRA-1501)
 * Close intra-node sockets when connection is broken (CASSANDRA-1528)
 * RPM packaging spec file (CASSANDRA-786)
 * weighted request scheduler (CASSANDRA-1485)
 * treat expired columns as deleted (CASSANDRA-1539)
 * make IndexInterval configurable (CASSANDRA-1488)
 * add describe_snitch to Thrift API (CASSANDRA-1490)
 * MD5 authenticator compares plain text submitted password with MD5'd
   saved property, instead of vice versa (CASSANDRA-1447)
 * JMX MessagingService pending and completed counts (CASSANDRA-1533)
 * fix race condition processing repair responses (CASSANDRA-1511)
 * make repair blocking (CASSANDRA-1511)
 * create EndpointSnitchInfo and MBean to expose rack and DC (CASSANDRA-1491)
 * added option to contrib/word_count to output results back to Cassandra
   (CASSANDRA-1342)
 * rewrite Hadoop ColumnFamilyRecordWriter to pool connections, retry to
   multiple Cassandra nodes, and smooth impact on the Cassandra cluster
   by using smaller batch sizes (CASSANDRA-1434)
 * fix setting gc_grace_seconds via CLI (CASSANDRA-1549)
 * support TTL'd index values (CASSANDRA-1536)
 * make removetoken work like decommission (CASSANDRA-1216)
 * make cli comparator-aware and improve quote rules (CASSANDRA-1523,-1524)
 * make nodetool compact and cleanup blocking (CASSANDRA-1449)
 * add memtable, cache information to GCInspector logs (CASSANDRA-1558)
 * enable/disable HintedHandoff via JMX (CASSANDRA-1550)
 * Ignore stray files in the commit log directory (CASSANDRA-1547)
 * Disallow bootstrap to an in-use token (CASSANDRA-1561)


0.7-beta1
 * sstable versioning (CASSANDRA-389)
 * switched to slf4j logging (CASSANDRA-625)
 * add (optional) expiration time for column (CASSANDRA-699)
 * access levels for authentication/authorization (CASSANDRA-900)
 * add ReadRepairChance to CF definition (CASSANDRA-930)
 * fix heisenbug in system tests, especially common on OS X (CASSANDRA-944)
 * convert to byte[] keys internally and all public APIs (CASSANDRA-767)
 * ability to alter schema definitions on a live cluster (CASSANDRA-44)
 * renamed configuration file to cassandra.xml, and log4j.properties to
   log4j-server.properties, which must now be loaded from
   the classpath (which is how our scripts in bin/ have always done it)
   (CASSANDRA-971)
 * change get_count to require a SlicePredicate. create multi_get_count
   (CASSANDRA-744)
 * re-organized endpointsnitch implementations and added SimpleSnitch
   (CASSANDRA-994)
 * Added preload_row_cache option (CASSANDRA-946)
 * add CRC to commitlog header (CASSANDRA-999)
 * removed deprecated batch_insert and get_range_slice methods (CASSANDRA-1065)
 * add truncate thrift method (CASSANDRA-531)
 * http mini-interface using mx4j (CASSANDRA-1068)
 * optimize away copy of sliced row on memtable read path (CASSANDRA-1046)
 * replace constant-size 2GB mmaped segments and special casing for index 
   entries spanning segment boundaries, with SegmentedFile that computes 
   segments that always contain entire entries/rows (CASSANDRA-1117)
 * avoid reading large rows into memory during compaction (CASSANDRA-16)
 * added hadoop OutputFormat (CASSANDRA-1101)
 * efficient Streaming (no more anticompaction) (CASSANDRA-579)
 * split commitlog header into separate file and add size checksum to
   mutations (CASSANDRA-1179)
 * avoid allocating a new byte[] for each mutation on replay (CASSANDRA-1219)
 * revise HH schema to be per-endpoint (CASSANDRA-1142)
 * add joining/leaving status to nodetool ring (CASSANDRA-1115)
 * allow multiple repair sessions per node (CASSANDRA-1190)
 * optimize away MessagingService for local range queries (CASSANDRA-1261)
 * make framed transport the default so malformed requests can't OOM the 
   server (CASSANDRA-475)
 * significantly faster reads from row cache (CASSANDRA-1267)
 * take advantage of row cache during range queries (CASSANDRA-1302)
 * make GCGraceSeconds a per-ColumnFamily value (CASSANDRA-1276)
 * keep persistent row size and column count statistics (CASSANDRA-1155)
 * add IntegerType (CASSANDRA-1282)
 * page within a single row during hinted handoff (CASSANDRA-1327)
 * push DatacenterShardStrategy configuration into keyspace definition,
   eliminating datacenter.properties. (CASSANDRA-1066)
 * optimize forward slices starting with '' and single-index-block name 
   queries by skipping the column index (CASSANDRA-1338)
 * streaming refactor (CASSANDRA-1189)
 * faster comparison for UUID types (CASSANDRA-1043)
 * secondary index support (CASSANDRA-749 and subtasks)
 * make compaction buckets deterministic (CASSANDRA-1265)


0.6.6
 * Allow using DynamicEndpointSnitch with RackAwareStrategy (CASSANDRA-1429)
 * remove the remaining vestiges of the unfinished DatacenterShardStrategy 
   (replaced by NetworkTopologyStrategy in 0.7)
   

0.6.5
 * fix key ordering in range query results with RandomPartitioner
   and ConsistencyLevel > ONE (CASSANDRA-1145)
 * fix for range query starting with the wrong token range (CASSANDRA-1042)
 * page within a single row during hinted handoff (CASSANDRA-1327)
 * fix compilation on non-sun JDKs (CASSANDRA-1061)
 * remove String.trim() call on row keys in batch mutations (CASSANDRA-1235)
 * Log summary of dropped messages instead of spamming log (CASSANDRA-1284)
 * add dynamic endpoint snitch (CASSANDRA-981)
 * fix streaming for keyspaces with hyphens in their name (CASSANDRA-1377)
 * fix errors in hard-coded bloom filter optKPerBucket by computing it
   algorithmically (CASSANDRA-1220
 * remove message deserialization stage, and uncap read/write stages
   so slow reads/writes don't block gossip processing (CASSANDRA-1358)
 * add jmx port configuration to Debian package (CASSANDRA-1202)
 * use mlockall via JNA, if present, to prevent Linux from swapping
   out parts of the JVM (CASSANDRA-1214)


0.6.4
 * avoid queuing multiple hint deliveries for the same endpoint
   (CASSANDRA-1229)
 * better performance for and stricter checking of UTF8 column names
   (CASSANDRA-1232)
 * extend option to lower compaction priority to hinted handoff
   as well (CASSANDRA-1260)
 * log errors in gossip instead of re-throwing (CASSANDRA-1289)
 * avoid aborting commitlog replay prematurely if a flushed-but-
   not-removed commitlog segment is encountered (CASSANDRA-1297)
 * fix duplicate rows being read during mapreduce (CASSANDRA-1142)
 * failure detection wasn't closing command sockets (CASSANDRA-1221)
 * cassandra-cli.bat works on windows (CASSANDRA-1236)
 * pre-emptively drop requests that cannot be processed within RPCTimeout
   (CASSANDRA-685)
 * add ack to Binary write verb and update CassandraBulkLoader
   to wait for acks for each row (CASSANDRA-1093)
 * added describe_partitioner Thrift method (CASSANDRA-1047)
 * Hadoop jobs no longer require the Cassandra storage-conf.xml
   (CASSANDRA-1280, CASSANDRA-1047)
 * log thread pool stats when GC is excessive (CASSANDRA-1275)
 * remove gossip message size limit (CASSANDRA-1138)
 * parallelize local and remote reads during multiget, and respect snitch 
   when determining whether to do local read for CL.ONE (CASSANDRA-1317)
 * fix read repair to use requested consistency level on digest mismatch,
   rather than assuming QUORUM (CASSANDRA-1316)
 * process digest mismatch re-reads in parallel (CASSANDRA-1323)
 * switch hints CF comparator to BytesType (CASSANDRA-1274)


0.6.3
 * retry to make streaming connections up to 8 times. (CASSANDRA-1019)
 * reject describe_ring() calls on invalid keyspaces (CASSANDRA-1111)
 * fix cache size calculation for size of 100% (CASSANDRA-1129)
 * fix cache capacity only being recalculated once (CASSANDRA-1129)
 * remove hourly scan of all hints on the off chance that the gossiper
   missed a status change; instead, expose deliverHintsToEndpoint to JMX
   so it can be done manually, if necessary (CASSANDRA-1141)
 * don't reject reads at CL.ALL (CASSANDRA-1152)
 * reject deletions to supercolumns in CFs containing only standard
   columns (CASSANDRA-1139)
 * avoid preserving login information after client disconnects
   (CASSANDRA-1057)
 * prefer sun jdk to openjdk in debian init script (CASSANDRA-1174)
 * detect partioner config changes between restarts and fail fast 
   (CASSANDRA-1146)
 * use generation time to resolve node token reassignment disagreements
   (CASSANDRA-1118)
 * restructure the startup ordering of Gossiper and MessageService to avoid
   timing anomalies (CASSANDRA-1160)
 * detect incomplete commit log hearders (CASSANDRA-1119)
 * force anti-entropy service to stream files on the stream stage to avoid
   sending streams out of order (CASSANDRA-1169)
 * remove inactive stream managers after AES streams files (CASSANDRA-1169)
 * allow removing entire row through batch_mutate Deletion (CASSANDRA-1027)
 * add JMX metrics for row-level bloom filter false positives (CASSANDRA-1212)
 * added a redhat init script to contrib (CASSANDRA-1201)
 * use midpoint when bootstrapping a new machine into range with not
   much data yet instead of random token (CASSANDRA-1112)
 * kill server on OOM in executor stage as well as Thrift (CASSANDRA-1226)
 * remove opportunistic repairs, when two machines with overlapping replica
   responsibilities happen to finish major compactions of the same CF near
   the same time.  repairs are now fully manual (CASSANDRA-1190)
 * add ability to lower compaction priority (default is no change from 0.6.2)
   (CASSANDRA-1181)


0.6.2
 * fix contrib/word_count build. (CASSANDRA-992)
 * split CommitLogExecutorService into BatchCommitLogExecutorService and 
   PeriodicCommitLogExecutorService (CASSANDRA-1014)
 * add latency histograms to CFSMBean (CASSANDRA-1024)
 * make resolving timestamp ties deterministic by using value bytes
   as a tiebreaker (CASSANDRA-1039)
 * Add option to turn off Hinted Handoff (CASSANDRA-894)
 * fix windows startup (CASSANDRA-948)
 * make concurrent_reads, concurrent_writes configurable at runtime via JMX
   (CASSANDRA-1060)
 * disable GCInspector on non-Sun JVMs (CASSANDRA-1061)
 * fix tombstone handling in sstable rows with no other data (CASSANDRA-1063)
 * fix size of row in spanned index entries (CASSANDRA-1056)
 * install json2sstable, sstable2json, and sstablekeys to Debian package
 * StreamingService.StreamDestinations wouldn't empty itself after streaming
   finished (CASSANDRA-1076)
 * added Collections.shuffle(splits) before returning the splits in 
   ColumnFamilyInputFormat (CASSANDRA-1096)
 * do not recalculate cache capacity post-compaction if it's been manually 
   modified (CASSANDRA-1079)
 * better defaults for flush sorter + writer executor queue sizes
   (CASSANDRA-1100)
 * windows scripts for SSTableImport/Export (CASSANDRA-1051)
 * windows script for nodetool (CASSANDRA-1113)
 * expose PhiConvictThreshold (CASSANDRA-1053)
 * make repair of RF==1 a no-op (CASSANDRA-1090)
 * improve default JVM GC options (CASSANDRA-1014)
 * fix SlicePredicate serialization inside Hadoop jobs (CASSANDRA-1049)
 * close Thrift sockets in Hadoop ColumnFamilyRecordReader (CASSANDRA-1081)


0.6.1
 * fix NPE in sstable2json when no excluded keys are given (CASSANDRA-934)
 * keep the replica set constant throughout the read repair process
   (CASSANDRA-937)
 * allow querying getAllRanges with empty token list (CASSANDRA-933)
 * fix command line arguments inversion in clustertool (CASSANDRA-942)
 * fix race condition that could trigger a false-positive assertion
   during post-flush discard of old commitlog segments (CASSANDRA-936)
 * fix neighbor calculation for anti-entropy repair (CASSANDRA-924)
 * perform repair even for small entropy differences (CASSANDRA-924)
 * Use hostnames in CFInputFormat to allow Hadoop's naive string-based
   locality comparisons to work (CASSANDRA-955)
 * cache read-only BufferedRandomAccessFile length to avoid
   3 system calls per invocation (CASSANDRA-950)
 * nodes with IPv6 (and no IPv4) addresses could not join cluster
   (CASSANDRA-969)
 * Retrieve the correct number of undeleted columns, if any, from
   a supercolumn in a row that had been deleted previously (CASSANDRA-920)
 * fix index scans that cross the 2GB mmap boundaries for both mmap
   and standard i/o modes (CASSANDRA-866)
 * expose drain via nodetool (CASSANDRA-978)


0.6.0-RC1
 * JMX drain to flush memtables and run through commit log (CASSANDRA-880)
 * Bootstrapping can skip ranges under the right conditions (CASSANDRA-902)
 * fix merging row versions in range_slice for CL > ONE (CASSANDRA-884)
 * default write ConsistencyLeven chaned from ZERO to ONE
 * fix for index entries spanning mmap buffer boundaries (CASSANDRA-857)
 * use lexical comparison if time part of TimeUUIDs are the same 
   (CASSANDRA-907)
 * bound read, mutation, and response stages to fix possible OOM
   during log replay (CASSANDRA-885)
 * Use microseconds-since-epoch (UTC) in cli, instead of milliseconds
 * Treat batch_mutate Deletion with null supercolumn as "apply this predicate 
   to top level supercolumns" (CASSANDRA-834)
 * Streaming destination nodes do not update their JMX status (CASSANDRA-916)
 * Fix internal RPC timeout calculation (CASSANDRA-911)
 * Added Pig loadfunc to contrib/pig (CASSANDRA-910)


0.6.0-beta3
 * fix compaction bucketing bug (CASSANDRA-814)
 * update windows batch file (CASSANDRA-824)
 * deprecate KeysCachedFraction configuration directive in favor
   of KeysCached; move to unified-per-CF key cache (CASSANDRA-801)
 * add invalidateRowCache to ColumnFamilyStoreMBean (CASSANDRA-761)
 * send Handoff hints to natural locations to reduce load on
   remaining nodes in a failure scenario (CASSANDRA-822)
 * Add RowWarningThresholdInMB configuration option to warn before very 
   large rows get big enough to threaten node stability, and -x option to
   be able to remove them with sstable2json if the warning is unheeded
   until it's too late (CASSANDRA-843)
 * Add logging of GC activity (CASSANDRA-813)
 * fix ConcurrentModificationException in commitlog discard (CASSANDRA-853)
 * Fix hardcoded row count in Hadoop RecordReader (CASSANDRA-837)
 * Add a jmx status to the streaming service and change several DEBUG
   messages to INFO (CASSANDRA-845)
 * fix classpath in cassandra-cli.bat for Windows (CASSANDRA-858)
 * allow re-specifying host, port to cassandra-cli if invalid ones
   are first tried (CASSANDRA-867)
 * fix race condition handling rpc timeout in the coordinator
   (CASSANDRA-864)
 * Remove CalloutLocation and StagingFileDirectory from storage-conf files 
   since those settings are no longer used (CASSANDRA-878)
 * Parse a long from RowWarningThresholdInMB instead of an int (CASSANDRA-882)
 * Remove obsolete ControlPort code from DatabaseDescriptor (CASSANDRA-886)
 * move skipBytes side effect out of assert (CASSANDRA-899)
 * add "double getLoad" to StorageServiceMBean (CASSANDRA-898)
 * track row stats per CF at compaction time (CASSANDRA-870)
 * disallow CommitLogDirectory matching a DataFileDirectory (CASSANDRA-888)
 * default key cache size is 200k entries, changed from 10% (CASSANDRA-863)
 * add -Dcassandra-foreground=yes to cassandra.bat
 * exit if cluster name is changed unexpectedly (CASSANDRA-769)


0.6.0-beta1/beta2
 * add batch_mutate thrift command, deprecating batch_insert (CASSANDRA-336)
 * remove get_key_range Thrift API, deprecated in 0.5 (CASSANDRA-710)
 * add optional login() Thrift call for authentication (CASSANDRA-547)
 * support fat clients using gossiper and StorageProxy to perform
   replication in-process [jvm-only] (CASSANDRA-535)
 * support mmapped I/O for reads, on by default on 64bit JVMs 
   (CASSANDRA-408, CASSANDRA-669)
 * improve insert concurrency, particularly during Hinted Handoff
   (CASSANDRA-658)
 * faster network code (CASSANDRA-675)
 * stress.py moved to contrib (CASSANDRA-635)
 * row caching [must be explicitly enabled per-CF in config] (CASSANDRA-678)
 * present a useful measure of compaction progress in JMX (CASSANDRA-599)
 * add bin/sstablekeys (CASSNADRA-679)
 * add ConsistencyLevel.ANY (CASSANDRA-687)
 * make removetoken remove nodes from gossip entirely (CASSANDRA-644)
 * add ability to set cache sizes at runtime (CASSANDRA-708)
 * report latency and cache hit rate statistics with lifetime totals
   instead of average over the last minute (CASSANDRA-702)
 * support get_range_slice for RandomPartitioner (CASSANDRA-745)
 * per-keyspace replication factory and replication strategy (CASSANDRA-620)
 * track latency in microseconds (CASSANDRA-733)
 * add describe_ Thrift methods, deprecating get_string_property and 
   get_string_list_property
 * jmx interface for tracking operation mode and streams in general.
   (CASSANDRA-709)
 * keep memtables in sorted order to improve range query performance
   (CASSANDRA-799)
 * use while loop instead of recursion when trimming sstables compaction list 
   to avoid blowing stack in pathological cases (CASSANDRA-804)
 * basic Hadoop map/reduce support (CASSANDRA-342)


0.5.1
 * ensure all files for an sstable are streamed to the same directory.
   (CASSANDRA-716)
 * more accurate load estimate for bootstrapping (CASSANDRA-762)
 * tolerate dead or unavailable bootstrap target on write (CASSANDRA-731)
 * allow larger numbers of keys (> 140M) in a sstable bloom filter
   (CASSANDRA-790)
 * include jvm argument improvements from CASSANDRA-504 in debian package
 * change streaming chunk size to 32MB to accomodate Windows XP limitations
   (was 64MB) (CASSANDRA-795)
 * fix get_range_slice returning results in the wrong order (CASSANDRA-781)
 

0.5.0 final
 * avoid attempting to delete temporary bootstrap files twice (CASSANDRA-681)
 * fix bogus NaN in nodeprobe cfstats output (CASSANDRA-646)
 * provide a policy for dealing with single thread executors w/ a full queue
   (CASSANDRA-694)
 * optimize inner read in MessagingService, vastly improving multiple-node
   performance (CASSANDRA-675)
 * wait for table flush before streaming data back to a bootstrapping node.
   (CASSANDRA-696)
 * keep track of bootstrapping sources by table so that bootstrapping doesn't 
   give the indication of finishing early (CASSANDRA-673)


0.5.0 RC3
 * commit the correct version of the patch for CASSANDRA-663


0.5.0 RC2 (unreleased)
 * fix bugs in converting get_range_slice results to Thrift 
   (CASSANDRA-647, CASSANDRA-649)
 * expose java.util.concurrent.TimeoutException in StorageProxy methods
   (CASSANDRA-600)
 * TcpConnectionManager was holding on to disconnected connections, 
   giving the false indication they were being used. (CASSANDRA-651)
 * Remove duplicated write. (CASSANDRA-662)
 * Abort bootstrap if IP is already in the token ring (CASSANDRA-663)
 * increase default commitlog sync period, and wait for last sync to 
   finish before submitting another (CASSANDRA-668)


0.5.0 RC1
 * Fix potential NPE in get_range_slice (CASSANDRA-623)
 * add CRC32 to commitlog entries (CASSANDRA-605)
 * fix data streaming on windows (CASSANDRA-630)
 * GC compacted sstables after cleanup and compaction (CASSANDRA-621)
 * Speed up anti-entropy validation (CASSANDRA-629)
 * Fix anti-entropy assertion error (CASSANDRA-639)
 * Fix pending range conflicts when bootstapping or moving
   multiple nodes at once (CASSANDRA-603)
 * Handle obsolete gossip related to node movement in the case where
   one or more nodes is down when the movement occurs (CASSANDRA-572)
 * Include dead nodes in gossip to avoid a variety of problems
   and fix HH to removed nodes (CASSANDRA-634)
 * return an InvalidRequestException for mal-formed SlicePredicates
   (CASSANDRA-643)
 * fix bug determining closest neighbor for use in multiple datacenters
   (CASSANDRA-648)
 * Vast improvements in anticompaction speed (CASSANDRA-607)
 * Speed up log replay and writes by avoiding redundant serializations
   (CASSANDRA-652)


0.5.0 beta 2
 * Bootstrap improvements (several tickets)
 * add nodeprobe repair anti-entropy feature (CASSANDRA-193, CASSANDRA-520)
 * fix possibility of partition when many nodes restart at once
   in clusters with multiple seeds (CASSANDRA-150)
 * fix NPE in get_range_slice when no data is found (CASSANDRA-578)
 * fix potential NPE in hinted handoff (CASSANDRA-585)
 * fix cleanup of local "system" keyspace (CASSANDRA-576)
 * improve computation of cluster load balance (CASSANDRA-554)
 * added super column read/write, column count, and column/row delete to
   cassandra-cli (CASSANDRA-567, CASSANDRA-594)
 * fix returning live subcolumns of deleted supercolumns (CASSANDRA-583)
 * respect JAVA_HOME in bin/ scripts (several tickets)
 * add StorageService.initClient for fat clients on the JVM (CASSANDRA-535)
   (see contrib/client_only for an example of use)
 * make consistency_level functional in get_range_slice (CASSANDRA-568)
 * optimize key deserialization for RandomPartitioner (CASSANDRA-581)
 * avoid GCing tombstones except on major compaction (CASSANDRA-604)
 * increase failure conviction threshold, resulting in less nodes
   incorrectly (and temporarily) marked as down (CASSANDRA-610)
 * respect memtable thresholds during log replay (CASSANDRA-609)
 * support ConsistencyLevel.ALL on read (CASSANDRA-584)
 * add nodeprobe removetoken command (CASSANDRA-564)


0.5.0 beta
 * Allow multiple simultaneous flushes, improving flush throughput 
   on multicore systems (CASSANDRA-401)
 * Split up locks to improve write and read throughput on multicore systems
   (CASSANDRA-444, CASSANDRA-414)
 * More efficient use of memory during compaction (CASSANDRA-436)
 * autobootstrap option: when enabled, all non-seed nodes will attempt
   to bootstrap when started, until bootstrap successfully
   completes. -b option is removed.  (CASSANDRA-438)
 * Unless a token is manually specified in the configuration xml,
   a bootstraping node will use a token that gives it half the
   keys from the most-heavily-loaded node in the cluster,
   instead of generating a random token. 
   (CASSANDRA-385, CASSANDRA-517)
 * Miscellaneous bootstrap fixes (several tickets)
 * Ability to change a node's token even after it has data on it
   (CASSANDRA-541)
 * Ability to decommission a live node from the ring (CASSANDRA-435)
 * Semi-automatic loadbalancing via nodeprobe (CASSANDRA-192)
 * Add ability to set compaction thresholds at runtime via
   JMX / nodeprobe.  (CASSANDRA-465)
 * Add "comment" field to ColumnFamily definition. (CASSANDRA-481)
 * Additional JMX metrics (CASSANDRA-482)
 * JSON based export and import tools (several tickets)
 * Hinted Handoff fixes (several tickets)
 * Add key cache to improve read performance (CASSANDRA-423)
 * Simplified construction of custom ReplicationStrategy classes
   (CASSANDRA-497)
 * Graphical application (Swing) for ring integrity verification and 
   visualization was added to contrib (CASSANDRA-252)
 * Add DCQUORUM, DCQUORUMSYNC consistency levels and corresponding
   ReplicationStrategy / EndpointSnitch classes.  Experimental.
   (CASSANDRA-492)
 * Web client interface added to contrib (CASSANDRA-457)
 * More-efficient flush for Random, CollatedOPP partitioners 
   for normal writes (CASSANDRA-446) and bulk load (CASSANDRA-420)
 * Add MemtableFlushAfterMinutes, a global replacement for the old 
   per-CF FlushPeriodInMinutes setting (CASSANDRA-463)
 * optimizations to slice reading (CASSANDRA-350) and supercolumn
   queries (CASSANDRA-510)
 * force binding to given listenaddress for nodes with multiple
   interfaces (CASSANDRA-546)
 * stress.py benchmarking tool improvements (several tickets)
 * optimized replica placement code (CASSANDRA-525)
 * faster log replay on restart (CASSANDRA-539, CASSANDRA-540)
 * optimized local-node writes (CASSANDRA-558)
 * added get_range_slice, deprecating get_key_range (CASSANDRA-344)
 * expose TimedOutException to thrift (CASSANDRA-563)
 

0.4.2
 * Add validation disallowing null keys (CASSANDRA-486)
 * Fix race conditions in TCPConnectionManager (CASSANDRA-487)
 * Fix using non-utf8-aware comparison as a sanity check.
   (CASSANDRA-493)
 * Improve default garbage collector options (CASSANDRA-504)
 * Add "nodeprobe flush" (CASSANDRA-505)
 * remove NotFoundException from get_slice throws list (CASSANDRA-518)
 * fix get (not get_slice) of entire supercolumn (CASSANDRA-508)
 * fix null token during bootstrap (CASSANDRA-501)


0.4.1
 * Fix FlushPeriod columnfamily configuration regression
   (CASSANDRA-455)
 * Fix long column name support (CASSANDRA-460)
 * Fix for serializing a row that only contains tombstones
   (CASSANDRA-458)
 * Fix for discarding unneeded commitlog segments (CASSANDRA-459)
 * Add SnapshotBeforeCompaction configuration option (CASSANDRA-426)
 * Fix compaction abort under insufficient disk space (CASSANDRA-473)
 * Fix reading subcolumn slice from tombstoned CF (CASSANDRA-484)
 * Fix race condition in RVH causing occasional NPE (CASSANDRA-478)


0.4.0
 * fix get_key_range problems when a node is down (CASSANDRA-440)
   and add UnavailableException to more Thrift methods
 * Add example EndPointSnitch contrib code (several tickets)


0.4.0 RC2
 * fix SSTable generation clash during compaction (CASSANDRA-418)
 * reject method calls with null parameters (CASSANDRA-308)
 * properly order ranges in nodeprobe output (CASSANDRA-421)
 * fix logging of certain errors on executor threads (CASSANDRA-425)


0.4.0 RC1
 * Bootstrap feature is live; use -b on startup (several tickets)
 * Added multiget api (CASSANDRA-70)
 * fix Deadlock with SelectorManager.doProcess and TcpConnection.write
   (CASSANDRA-392)
 * remove key cache b/c of concurrency bugs in third-party
   CLHM library (CASSANDRA-405)
 * update non-major compaction logic to use two threshold values
   (CASSANDRA-407)
 * add periodic / batch commitlog sync modes (several tickets)
 * inline BatchMutation into batch_insert params (CASSANDRA-403)
 * allow setting the logging level at runtime via mbean (CASSANDRA-402)
 * change default comparator to BytesType (CASSANDRA-400)
 * add forwards-compatible ConsistencyLevel parameter to get_key_range
   (CASSANDRA-322)
 * r/m special case of blocking for local destination when writing with 
   ConsistencyLevel.ZERO (CASSANDRA-399)
 * Fixes to make BinaryMemtable [bulk load interface] useful (CASSANDRA-337);
   see contrib/bmt_example for an example of using it.
 * More JMX properties added (several tickets)
 * Thrift changes (several tickets)
    - Merged _super get methods with the normal ones; return values
      are now of ColumnOrSuperColumn.
    - Similarly, merged batch_insert_super into batch_insert.



0.4.0 beta
 * On-disk data format has changed to allow billions of keys/rows per
   node instead of only millions
 * Multi-keyspace support
 * Scan all sstables for all queries to avoid situations where
   different types of operation on the same ColumnFamily could
   disagree on what data was present
 * Snapshot support via JMX
 * Thrift API has changed a _lot_:
    - removed time-sorted CFs; instead, user-defined comparators
      may be defined on the column names, which are now byte arrays.
      Default comparators are provided for UTF8, Bytes, Ascii, Long (i64),
      and UUID types.
    - removed colon-delimited strings in thrift api in favor of explicit
      structs such as ColumnPath, ColumnParent, etc.  Also normalized
      thrift struct and argument naming.
    - Added columnFamily argument to get_key_range.
    - Change signature of get_slice to accept starting and ending
      columns as well as an offset.  (This allows use of indexes.)
      Added "ascending" flag to allow reasonably-efficient reverse
      scans as well.  Removed get_slice_by_range as redundant.
    - get_key_range operates on one CF at a time
    - changed `block` boolean on insert methods to ConsistencyLevel enum,
      with options of NONE, ONE, QUORUM, and ALL.
    - added similar consistency_level parameter to read methods
    - column-name-set slice with no names given now returns zero columns
      instead of all of them.  ("all" can run your server out of memory.
      use a range-based slice with a high max column count instead.)
 * Removed the web interface. Node information can now be obtained by 
   using the newly introduced nodeprobe utility.
 * More JMX stats
 * Remove magic values from internals (e.g. special key to indicate
   when to flush memtables)
 * Rename configuration "table" to "keyspace"
 * Moved to crash-only design; no more shutdown (just kill the process)
 * Lots of bug fixes

Full list of issues resolved in 0.4 is at https://issues.apache.org/jira/secure/IssueNavigator.jspa?reset=true&&pid=12310865&fixfor=12313862&resolution=1&sorter/field=issuekey&sorter/order=DESC


0.3.0 RC3
 * Fix potential deadlock under load in TCPConnection.
   (CASSANDRA-220)


0.3.0 RC2
 * Fix possible data loss when server is stopped after replaying
   log but before new inserts force memtable flush.
   (CASSANDRA-204)
 * Added BUGS file


0.3.0 RC1
 * Range queries on keys, including user-defined key collation
 * Remove support
 * Workarounds for a weird bug in JDK select/register that seems
   particularly common on VM environments. Cassandra should deploy
   fine on EC2 now
 * Much improved infrastructure: the beginnings of a decent test suite
   ("ant test" for unit tests; "nosetests" for system tests), code
   coverage reporting, etc.
 * Expanded node status reporting via JMX
 * Improved error reporting/logging on both server and client
 * Reduced memory footprint in default configuration
 * Combined blocking and non-blocking versions of insert APIs
 * Added FlushPeriodInMinutes configuration parameter to force
   flushing of infrequently-updated ColumnFamilies<|MERGE_RESOLUTION|>--- conflicted
+++ resolved
@@ -109,10 +109,7 @@
 
 
 1.0.7
-<<<<<<< HEAD
-=======
  * fix regression in HH page size calculation (CASSANDRA-3624)
->>>>>>> 271630d5
  * retry failed stream on IOException (CASSANDRA-3686)
  * allow configuring bloom_filter_fp_chance (CASSANDRA-3497)
  * attempt hint delivery every ten minutes, or when failure detector
