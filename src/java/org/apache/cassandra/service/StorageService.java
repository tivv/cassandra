--- conflicted
+++ resolved
@@ -2712,24 +2712,8 @@
                 final Range<Token> range = endPointEntry.getKey();
                 final InetAddress newEndpoint = endPointEntry.getValue();
 
-<<<<<<< HEAD
-                final Runnable callback = new RangeDoneCallback(pending, entry, latch);
-                final Runnable rangeErrorCallback = new RangeDoneCallback(pending, entry, latch, errorCallback);
-=======
-                final Runnable callback = new Runnable()
-                {
-                    public void run()
-                    {
-                        synchronized (pending)
-                        {
-                            pending.remove(endPointEntry);
-
-                            if (pending.isEmpty())
-                                latch.countDown();
-                        }
-                    }
-                };
->>>>>>> 271630d5
+                final Runnable callback = new RangeDoneCallback(pending, endPointEntry, latch);
+                final Runnable rangeErrorCallback = new RangeDoneCallback(pending, endPointEntry, latch, errorCallback);
 
                 StageManager.getStage(Stage.STREAM).execute(new Runnable()
                 {
@@ -2907,7 +2891,24 @@
     {
         ColumnFamilyStore.loadNewSSTables(ksName, cfName);
     }
-<<<<<<< HEAD
+
+    /**
+     * #{@inheritDoc}
+     */
+    public List<String> getRangeKeySample()
+    {
+        List<DecoratedKey> keys = keySamples(ColumnFamilyStore.allUserDefined(), getLocalPrimaryRange());
+
+        List<String> sampledKeys = new ArrayList<String>();
+        for (DecoratedKey key : keys)
+            sampledKeys.add(key.getToken().toString());
+        return sampledKeys;
+    }
+    
+    public void rebuildSecondaryIndex(String ksName, String cfName, String... idxNames)
+    {
+        ColumnFamilyStore.rebuildSecondaryIndex(ksName, cfName, idxNames);
+    }
 
     private static class RangeDoneCallback implements Runnable {
         private final Set<Map.Entry<Range<Token>, InetAddress>> pending;
@@ -2949,24 +2950,5 @@
         public boolean isError() {
             return error;
         }
-=======
-    
-    /**
-     * #{@inheritDoc}
-     */
-    public List<String> getRangeKeySample()
-    {
-        List<DecoratedKey> keys = keySamples(ColumnFamilyStore.allUserDefined(), getLocalPrimaryRange());
-
-        List<String> sampledKeys = new ArrayList<String>();
-        for (DecoratedKey key : keys)
-            sampledKeys.add(key.getToken().toString());
-        return sampledKeys;
-    }
-    
-    public void rebuildSecondaryIndex(String ksName, String cfName, String... idxNames)
-    {
-        ColumnFamilyStore.rebuildSecondaryIndex(ksName, cfName, idxNames);
->>>>>>> 271630d5
     }
 }